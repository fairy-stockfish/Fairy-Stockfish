/*
  Stockfish, a UCI chess playing engine derived from Glaurung 2.1
  Copyright (C) 2004-2022 The Stockfish developers (see AUTHORS file)

  Stockfish is free software: you can redistribute it and/or modify
  it under the terms of the GNU General Public License as published by
  the Free Software Foundation, either version 3 of the License, or
  (at your option) any later version.

  Stockfish is distributed in the hope that it will be useful,
  but WITHOUT ANY WARRANTY; without even the implied warranty of
  MERCHANTABILITY or FITNESS FOR A PARTICULAR PURPOSE.  See the
  GNU General Public License for more details.

  You should have received a copy of the GNU General Public License
  along with this program.  If not, see <http://www.gnu.org/licenses/>.
*/

#include <algorithm>
#include <cassert>
#include <cstdlib>
#include <cstring>   // For std::memset
#include <fstream>
#include <iomanip>
#include <sstream>
#include <iostream>
#include <streambuf>
#include <vector>

#include "nnue/evaluate_nnue.h"

#include "bitboard.h"
#include "evaluate.h"
#include "material.h"
#include "misc.h"
#include "pawns.h"
#include "thread.h"
#include "timeman.h"
#include "uci.h"
#include "incbin/incbin.h"

// Macro to embed the default efficiently updatable neural network (NNUE) file
// data in the engine binary (using incbin.h, by Dale Weiler).
// This macro invocation will declare the following three variables
//     const unsigned char        gEmbeddedNNUEData[];  // a pointer to the embedded data
//     const unsigned char *const gEmbeddedNNUEEnd;     // a marker to the end
//     const unsigned int         gEmbeddedNNUESize;    // the size of the embedded file
// Note that this does not work in Microsoft Visual Studio.
#if !defined(_MSC_VER) && !defined(NNUE_EMBEDDING_OFF)
  INCBIN(EmbeddedNNUE, EvalFileDefaultName);
#else
  const unsigned char        gEmbeddedNNUEData[1] = {0x0};
  [[maybe_unused]]
  const unsigned char *const gEmbeddedNNUEEnd = &gEmbeddedNNUEData[1];
  const unsigned int         gEmbeddedNNUESize = 1;
#endif

using namespace std;

namespace Stockfish {

const Variant* currentNnueVariant;

namespace Eval {

  namespace NNUE {
    string eval_file_loaded = "None";
    UseNNUEMode useNNUE;

    static UseNNUEMode nnue_mode_from_option(const UCI::Option& mode)
    {
      if (mode == "false")
        return UseNNUEMode::False;
      else if (mode == "true")
         return UseNNUEMode::True;
      else if (mode == "pure")
        return UseNNUEMode::Pure;

      return UseNNUEMode::False;
    }
  }

  /// NNUE::init() tries to load a NNUE network at startup time, or when the engine
  /// receives a UCI command "setoption name EvalFile value nn-[a-z0-9]{12}.nnue"
  /// The name of the NNUE network is always retrieved from the EvalFile option.
  /// We search the given network in three locations: internally (the default
  /// network may be embedded in the binary), in the active working directory and
  /// in the engine directory. Distro packagers may define the DEFAULT_NNUE_DIRECTORY
  /// variable to have the engine search in a special directory in their distro.

  void NNUE::init() {

    useNNUE = nnue_mode_from_option(Options["Use NNUE"]);
    if (useNNUE == UseNNUEMode::False)
        return;

    string eval_file = string(Options["EvalFile"]);

    // Restrict NNUE usage to corresponding variant
    // Support multiple variant networks separated by semicolon(Windows)/colon(Unix)
    stringstream ss(eval_file);
    string variant = string(Options["UCI_Variant"]);
<<<<<<< HEAD
    useNNUE = UseNNUEMode::False;
#ifndef _WIN32
    constexpr char SepChar = ':';
#else
    constexpr char SepChar = ';';
#endif
    while (getline(ss, eval_file, SepChar))
=======
    useNNUE = false;
    while (getline(ss, eval_file, UCI::SepChar))
>>>>>>> 2f5d9ba9
    {
        string basename = eval_file.substr(eval_file.find_last_of("\\/") + 1);
        string nnueAlias = variants.find(variant)->second->nnueAlias;
        if (basename.rfind(variant, 0) != string::npos || (!nnueAlias.empty() && basename.rfind(nnueAlias, 0) != string::npos))
        {
            useNNUE = UseNNUEMode::True;
            break;
        }
    }
    if (useNNUE == UseNNUEMode::False)
        return;

    currentNnueVariant = variants.find(variant)->second;

    #if defined(DEFAULT_NNUE_DIRECTORY)
    #define stringify2(x) #x
    #define stringify(x) stringify2(x)
    vector<string> dirs = { "<internal>" , "" , CommandLine::binaryDirectory , stringify(DEFAULT_NNUE_DIRECTORY) };
    #else
    vector<string> dirs = { "<internal>" , "" , CommandLine::binaryDirectory };
    #endif

    for (string directory : dirs)
        if (eval_file_loaded != eval_file)
        {
            if (directory != "<internal>")
            {
                ifstream stream(directory + eval_file, ios::binary);
                if (load_eval(eval_file, stream))
                    eval_file_loaded = eval_file;
            }

            if (directory == "<internal>" && eval_file == EvalFileDefaultName)
            {
                // C++ way to prepare a buffer for a memory stream
                class MemoryBuffer : public basic_streambuf<char> {
                    public: MemoryBuffer(char* p, size_t n) { setg(p, p, p + n); setp(p, p + n); }
                };

                MemoryBuffer buffer(const_cast<char*>(reinterpret_cast<const char*>(gEmbeddedNNUEData)),
                                    size_t(gEmbeddedNNUESize));

                istream stream(&buffer);
                if (load_eval(eval_file, stream))
                    eval_file_loaded = eval_file;
            }
        }
  }

  /// NNUE::verify() verifies that the last net used was loaded successfully
  void NNUE::verify() {

    string eval_file = string(Options["EvalFile"]);

    if (useNNUE != UseNNUEMode::False && eval_file.find(eval_file_loaded) == string::npos)
    {
        UCI::OptionsMap defaults;
        UCI::init(defaults);

        string msg1 = "If the UCI option \"Use NNUE\" is set to true, network evaluation parameters compatible with the engine must be available.";
        string msg2 = "The option is set to true, but the network file " + eval_file + " was not loaded successfully.";
        string msg3 = "The UCI option EvalFile might need to specify the full path, including the directory name, to the network file.";
        string msg4 = "The default net can be downloaded from: https://tests.stockfishchess.org/api/nn/" + string(defaults["EvalFile"]);
        string msg5 = "The engine will be terminated now.";

        sync_cout << "info string ERROR: " << msg1 << sync_endl;
        sync_cout << "info string ERROR: " << msg2 << sync_endl;
        sync_cout << "info string ERROR: " << msg3 << sync_endl;
        sync_cout << "info string ERROR: " << msg4 << sync_endl;
        sync_cout << "info string ERROR: " << msg5 << sync_endl;

        exit(EXIT_FAILURE);
    }

    if (useNNUE != UseNNUEMode::False)
        sync_cout << "info string NNUE evaluation using " << eval_file << " enabled" << sync_endl;
    else
        sync_cout << "info string classical evaluation enabled" << sync_endl;
  }
}

namespace Trace {

  enum Tracing { NO_TRACE, TRACE };

  enum Term { // The first PIECE_TYPE_NB entries are reserved for PieceType
    MATERIAL = PIECE_TYPE_NB, IMBALANCE, MOBILITY, THREAT, PASSED, SPACE, VARIANT, WINNABLE, TOTAL, TERM_NB
  };

  Score scores[TERM_NB][COLOR_NB];

  double to_cp(Value v) { return double(v) / PawnValueEg; }

  void add(int idx, Color c, Score s) {
    scores[idx][c] = s;
  }

  void add(int idx, Score w, Score b = SCORE_ZERO) {
    scores[idx][WHITE] = w;
    scores[idx][BLACK] = b;
  }

  std::ostream& operator<<(std::ostream& os, Score s) {
    os << std::setw(5) << to_cp(mg_value(s)) << " "
       << std::setw(5) << to_cp(eg_value(s));
    return os;
  }

  std::ostream& operator<<(std::ostream& os, Term t) {

    if (t == MATERIAL || t == IMBALANCE || t == WINNABLE || t == TOTAL)
        os << " ----  ----"    << " | " << " ----  ----";
    else
        os << scores[t][WHITE] << " | " << scores[t][BLACK];

    os << " | " << scores[t][WHITE] - scores[t][BLACK] << " |\n";
    return os;
  }
}

using namespace Trace;

namespace {

  // Threshold for lazy and space evaluation
  constexpr Value LazyThreshold1    =  Value(1565);
  constexpr Value LazyThreshold2    =  Value(1102);
  constexpr Value SpaceThreshold    =  Value(11551);

  // KingAttackWeights[PieceType] contains king attack weights by piece type
  constexpr int KingAttackWeights[PIECE_TYPE_NB] = { 0, 0, 81, 52, 44, 10, 40 };

  // SafeCheck[PieceType][single/multiple] contains safe check bonus by piece type,
  // higher if multiple safe checks are possible for that piece type.
  constexpr int SafeCheck[][2] = {
      {}, {600, 600}, {803, 1292}, {639, 974}, {1087, 1878}, {759, 1132}, {600, 900}
  };

#define S(mg, eg) make_score(mg, eg)

  // MobilityBonus[PieceType-2][attacked] contains bonuses for middle and end game,
  // indexed by piece type and number of attacked squares in the mobility area.
  constexpr Score MobilityBonus[][4 * RANK_NB] = {
    { S(-62,-79), S(-53,-57), S(-12,-31), S( -3,-17), S(  3,  7), S( 12, 13), // Knight
      S( 21, 16), S( 28, 21), S( 37, 26) },
    { S(-47,-59), S(-20,-25), S( 14, -8), S( 29, 12), S( 39, 21), S( 53, 40), // Bishop
      S( 53, 56), S( 60, 58), S( 62, 65), S( 69, 72), S( 78, 78), S( 83, 87),
      S( 91, 88), S( 96, 98) },
    { S(-60,-82), S(-24,-15), S(  0, 17) ,S(  3, 43), S(  4, 72), S( 14,100), // Rook
      S( 20,102), S( 30,122), S( 41,133), S(41 ,139), S( 41,153), S( 45,160),
      S( 57,165), S( 58,170), S( 67,175) },
    { S(-29,-49), S(-16,-29), S( -8, -8), S( -8, 17), S( 18, 39), S( 25, 54), // Queen
      S( 23, 59), S( 37, 73), S( 41, 76), S( 54, 95), S( 65, 95) ,S( 68,101),
      S( 69,124), S( 70,128), S( 70,132), S( 70,133) ,S( 71,136), S( 72,140),
      S( 74,147), S( 76,149), S( 90,153), S(104,169), S(105,171), S(106,171),
      S(112,178), S(114,185), S(114,187), S(119,221) }
  };
  constexpr Score MaxMobility  = S(150, 200);
  constexpr Score DropMobility = S(10, 10);

  // BishopPawns[distance from edge] contains a file-dependent penalty for pawns on
  // squares of the same color as our bishop.
  constexpr Score BishopPawns[int(FILE_NB) / 2] = {
    S(3, 8), S(3, 9), S(2, 8), S(3, 8)
  };

  // KingProtector[knight/bishop] contains penalty for each distance unit to own king
  constexpr Score KingProtector[] = { S(8, 9), S(6, 9) };

  // Outpost[knight/bishop] contains bonuses for each knight or bishop occupying a
  // pawn protected square on rank 4 to 6 which is also safe from a pawn attack.
  constexpr Score Outpost[] = { S(57, 38), S(31, 24) };

  // PassedRank[Rank] contains a bonus according to the rank of a passed pawn
  constexpr Score PassedRank[RANK_NB] = {
    S(0, 0), S(7, 27), S(16, 32), S(17, 40), S(64, 71), S(170, 174), S(278, 262)
  };

  constexpr Score RookOnClosedFile = S(10, 5);
  constexpr Score RookOnOpenFile[] = { S(19, 6), S(47, 26) };

  // ThreatByMinor/ByRook[attacked PieceType] contains bonuses according to
  // which piece type attacks which one. Attacks on lesser pieces which are
  // pawn-defended are not considered.
  constexpr Score ThreatByMinor[PIECE_TYPE_NB] = {
    S(0, 0), S(5, 32), S(55, 41), S(77, 56), S(89, 119), S(79, 162)
  };

  constexpr Score ThreatByRook[PIECE_TYPE_NB] = {
    S(0, 0), S(3, 44), S(37, 68), S(42, 60), S(0, 39), S(58, 43)
  };

  constexpr Value CorneredBishop = Value(50);

  // Assorted bonuses and penalties
  constexpr Score UncontestedOutpost  = S(  1, 10);
  constexpr Score BishopOnKingRing    = S( 24,  0);
  constexpr Score BishopXRayPawns     = S(  4,  5);
  constexpr Score FlankAttacks        = S(  8,  0);
  constexpr Score Hanging             = S( 69, 36);
  constexpr Score KnightOnQueen       = S( 16, 11);
  constexpr Score LongDiagonalBishop  = S( 45,  0);
  constexpr Score MinorBehindPawn     = S( 18,  3);
  constexpr Score PassedFile          = S( 11,  8);
  constexpr Score PawnlessFlank       = S( 17, 95);
  constexpr Score ReachableOutpost    = S( 31, 22);
  constexpr Score RestrictedPiece     = S(  7,  7);
  constexpr Score RookOnKingRing      = S( 16,  0);
  constexpr Score SliderOnQueen       = S( 60, 18);
  constexpr Score ThreatByKing        = S( 24, 89);
  constexpr Score ThreatByPawnPush    = S( 48, 39);
  constexpr Score ThreatBySafePawn    = S(173, 94);
  constexpr Score TrappedRook         = S( 55, 13);
  constexpr Score WeakQueenProtection = S( 14,  0);
  constexpr Score WeakQueen           = S( 56, 15);


  // Variant and fairy piece bonuses
  constexpr Score KingProximity        = S(2, 6);
  constexpr Score EndgameKingProximity = S(0, 10);
  constexpr Score ConnectedSoldier     = S(20, 20);

  constexpr int VirtualCheck = 600;

#undef S

  // Evaluation class computes and stores attacks tables and other working data
  template<Tracing T>
  class Evaluation {

  public:
    Evaluation() = delete;
    explicit Evaluation(const Position& p) : pos(p) {}
    Evaluation& operator=(const Evaluation&) = delete;
    Value value();

  private:
    template<Color Us> void initialize();
    template<Color Us> Score pieces(PieceType Pt);
    template<Color Us> Score hand(PieceType pt);
    template<Color Us> Score king() const;
    template<Color Us> Score threats() const;
    template<Color Us> Score passed() const;
    template<Color Us> Score space() const;
    template<Color Us> Score variant() const;
    Value winnable(Score score) const;

    const Position& pos;
    Material::Entry* me;
    Pawns::Entry* pe;
    Bitboard mobilityArea[COLOR_NB];
    Score mobility[COLOR_NB] = { SCORE_ZERO, SCORE_ZERO };

    // attackedBy[color][piece type] is a bitboard representing all squares
    // attacked by a given color and piece type. Special "piece types" which
    // is also calculated is ALL_PIECES.
    Bitboard attackedBy[COLOR_NB][PIECE_TYPE_NB];

    // attackedBy2[color] are the squares attacked by at least 2 units of a given
    // color, including x-rays. But diagonal x-rays through pawns are not computed.
    Bitboard attackedBy2[COLOR_NB];

    // kingRing[color] are the squares adjacent to the king plus some other
    // very near squares, depending on king position.
    Bitboard kingRing[COLOR_NB];

    // kingAttackersCount[color] is the number of pieces of the given color
    // which attack a square in the kingRing of the enemy king.
    int kingAttackersCount[COLOR_NB];
    int kingAttackersCountInHand[COLOR_NB];

    // kingAttackersWeight[color] is the sum of the "weights" of the pieces of
    // the given color which attack a square in the kingRing of the enemy king.
    // The weights of the individual piece types are given by the elements in
    // the KingAttackWeights array.
    int kingAttackersWeight[COLOR_NB];
    int kingAttackersWeightInHand[COLOR_NB];

    // kingAttacksCount[color] is the number of attacks by the given color to
    // squares directly adjacent to the enemy king. Pieces which attack more
    // than one square are counted multiple times. For instance, if there is
    // a white knight on g5 and black's king is on g8, this white knight adds 2
    // to kingAttacksCount[WHITE].
    int kingAttacksCount[COLOR_NB];
  };


  // Evaluation::initialize() computes king and pawn attacks, and the king ring
  // bitboard for a given color. This is done at the beginning of the evaluation.

  template<Tracing T> template<Color Us>
  void Evaluation<T>::initialize() {

    constexpr Color     Them = ~Us;
    constexpr Direction Up   = pawn_push(Us);
    constexpr Direction Down = -Up;
    Bitboard LowRanks = rank_bb(relative_rank(Us, RANK_2, pos.max_rank())) | rank_bb(relative_rank(Us, RANK_3, pos.max_rank()));

    const Square ksq = pos.count<KING>(Us) ? pos.square<KING>(Us) : SQ_NONE;

    Bitboard dblAttackByPawn = pawn_double_attacks_bb<Us>(pos.pieces(Us, PAWN));

    // Find our pawns that are blocked or on the first two ranks
    Bitboard b = pos.pieces(Us, PAWN) & (shift<Down>(pos.pieces()) | LowRanks);

    // Squares occupied by those pawns, by our king or queen, by blockers to attacks on our king
    // or controlled by enemy pawns are excluded from the mobility area.
    if (pos.must_capture())
        mobilityArea[Us] = AllSquares;
    else
        mobilityArea[Us] = ~(b | pos.pieces(Us, KING, QUEEN) | pos.blockers_for_king(Us) | pe->pawn_attacks(Them)
                               | (pos.pieces(Us, SHOGI_PAWN) & shift<Down>(pos.pieces(Us)))
                               | shift<Down>(pos.pieces(Them, SHOGI_PAWN, SOLDIER))
                               | shift<EAST>(pos.promoted_soldiers(Them))
                               | shift<WEST>(pos.promoted_soldiers(Them)));

    // Initialize attackedBy[] for king and pawns
    attackedBy[Us][KING] = pos.count<KING>(Us) ? pos.attacks_from(Us, KING, ksq) : Bitboard(0);
    attackedBy[Us][PAWN] = pe->pawn_attacks(Us);
    attackedBy[Us][SHOGI_PAWN] = shift<Up>(pos.pieces(Us, SHOGI_PAWN));
    attackedBy[Us][ALL_PIECES] = attackedBy[Us][KING] | attackedBy[Us][PAWN] | attackedBy[Us][SHOGI_PAWN];
    attackedBy2[Us]            =  (attackedBy[Us][KING] & attackedBy[Us][PAWN])
                                | (attackedBy[Us][KING] & attackedBy[Us][SHOGI_PAWN])
                                | (attackedBy[Us][PAWN] & attackedBy[Us][SHOGI_PAWN])
                                | dblAttackByPawn;

    // Init our king safety tables
    if (!pos.count<KING>(Us))
        kingRing[Us] = Bitboard(0);
    else
    {
        Square s = make_square(std::clamp(file_of(ksq), FILE_B, File(pos.max_file() - 1)),
                               std::clamp(rank_of(ksq), RANK_2, Rank(pos.max_rank() - 1)));
        kingRing[Us] = attacks_bb<KING>(s) | s;
    }

    kingAttackersCount[Them] = popcount(kingRing[Us] & (pe->pawn_attacks(Them) | shift<Down>(pos.pieces(Them, SHOGI_PAWN))));
    kingAttacksCount[Them] = kingAttackersWeight[Them] = 0;
    kingAttackersCountInHand[Them] = kingAttackersWeightInHand[Them] = 0;

    // Remove from kingRing[] the squares defended by two pawns
    kingRing[Us] &= ~dblAttackByPawn;

    kingRing[Us] &= pos.board_bb();
  }


  // Evaluation::pieces() scores pieces of a given color and type

  template<Tracing T> template<Color Us>
  Score Evaluation<T>::pieces(PieceType Pt) {

    constexpr Color     Them = ~Us;
    constexpr Direction Down = -pawn_push(Us);
    constexpr Bitboard OutpostRanks = (Us == WHITE ? Rank4BB | Rank5BB | Rank6BB
                                                   : Rank5BB | Rank4BB | Rank3BB);
    Bitboard b1 = pos.pieces(Us, Pt);
    Bitboard b, bb;
    Score score = SCORE_ZERO;

    attackedBy[Us][Pt] = 0;

    while (b1)
    {
        Square s = pop_lsb(b1);

        // Find attacked squares, including x-ray attacks for bishops and rooks
        b = Pt == BISHOP ? attacks_bb<BISHOP>(s, pos.pieces() ^ pos.pieces(QUEEN))
          : Pt ==   ROOK && !pos.diagonal_lines() ? attacks_bb<  ROOK>(s, pos.pieces() ^ pos.pieces(QUEEN) ^ pos.pieces(Us, ROOK))
                         : pos.attacks_from(Us, Pt, s);

        // Restrict mobility to actual squares of board
        b &= pos.board_bb(Us, Pt);

        if (pos.blockers_for_king(Us) & s)
            b &= line_bb(pos.square<KING>(Us), s);

        attackedBy2[Us] |= attackedBy[Us][ALL_PIECES] & b;
        attackedBy[Us][Pt] |= b;
        attackedBy[Us][ALL_PIECES] |= b;

        if (b & kingRing[Them])
        {
            kingAttackersCount[Us]++;
            kingAttackersWeight[Us] += KingAttackWeights[std::min(Pt, FAIRY_PIECES)];
            kingAttacksCount[Us] += popcount(b & attackedBy[Them][KING]);
        }

        else if (Pt == ROOK && (file_bb(s) & kingRing[Them]))
            score += RookOnKingRing;

        else if (Pt == BISHOP && (attacks_bb<BISHOP>(s, pos.pieces(PAWN)) & kingRing[Them]))
            score += BishopOnKingRing;

        if (Pt > QUEEN)
             b = (b & pos.pieces()) | (pos.moves_from(Us, Pt, s) & ~pos.pieces() & pos.board_bb());

        int mob = popcount(b & mobilityArea[Us]);
        if (Pt <= QUEEN)
            mobility[Us] += MobilityBonus[Pt - 2][mob];
        else
            mobility[Us] += MaxMobility * (mob - 2) / (8 + mob);

        // Piece promotion bonus
        if (pos.promoted_piece_type(Pt) != NO_PIECE_TYPE)
        {
            Bitboard zone = zone_bb(Us, pos.promotion_rank(), pos.max_rank());
            if (zone & (b | s))
                score += make_score(PieceValue[MG][pos.promoted_piece_type(Pt)] - PieceValue[MG][Pt],
                                    PieceValue[EG][pos.promoted_piece_type(Pt)] - PieceValue[EG][Pt]) / (zone & s && b ? 6 : 12);
        }
        else if (pos.piece_demotion() && pos.unpromoted_piece_on(s))
            score -= make_score(PieceValue[MG][Pt] - PieceValue[MG][pos.unpromoted_piece_on(s)],
                                PieceValue[EG][Pt] - PieceValue[EG][pos.unpromoted_piece_on(s)]) / 4;
        else if (pos.captures_to_hand() && pos.unpromoted_piece_on(s))
            score += make_score(PieceValue[MG][Pt] - PieceValue[MG][pos.unpromoted_piece_on(s)],
                                PieceValue[EG][Pt] - PieceValue[EG][pos.unpromoted_piece_on(s)]) / 8;

        // Penalty if the piece is far from the kings in drop variants
        if ((pos.captures_to_hand() || pos.two_boards()) && pos.count<KING>(Them) && pos.count<KING>(Us))
        {
            if (!(b & (kingRing[Us] | kingRing[Them])))
                score -= KingProximity * distance(s, pos.square<KING>(Us)) * distance(s, pos.square<KING>(Them));
        }

        else if (pos.count<KING>(Us) && (Pt == FERS || Pt == SILVER))
            score -= EndgameKingProximity * (distance(s, pos.square<KING>(Us)) - 2);

        if (Pt == SOLDIER && (pos.pieces(Us, SOLDIER) & rank_bb(s) & adjacent_files_bb(s)))
            score += ConnectedSoldier;

        if (Pt == BISHOP || Pt == KNIGHT)
        {
            // Bonus if the piece is on an outpost square or can reach one
            // Bonus for knights (UncontestedOutpost) if few relevant targets
            bb = OutpostRanks & (attackedBy[Us][PAWN] | shift<Down>(pos.pieces(PAWN)))
                              & ~pe->pawn_attacks_span(Them);
            Bitboard targets = pos.pieces(Them) & ~pos.pieces(PAWN);

            if (   Pt == KNIGHT
                && bb & s & ~CenterFiles // on a side outpost
                && !(b & targets)        // no relevant attacks
                && (!more_than_one(targets & (s & QueenSide ? QueenSide : KingSide))))
                score += UncontestedOutpost * popcount(pos.pieces(PAWN) & (s & QueenSide ? QueenSide : KingSide));
            else if (bb & s)
                score += Outpost[Pt == BISHOP];
            else if (Pt == KNIGHT && bb & b & ~pos.pieces(Us))
                score += ReachableOutpost;

            // Bonus for a knight or bishop shielded by pawn
            if (shift<Down>(pos.pieces(PAWN)) & s)
                score += MinorBehindPawn;

            // Penalty if the piece is far from the king
            if (pos.count<KING>(Us))
            score -= KingProtector[Pt == BISHOP] * distance(pos.square<KING>(Us), s);

            if (Pt == BISHOP)
            {
                // Penalty according to the number of our pawns on the same color square as the
                // bishop, bigger when the center files are blocked with pawns and smaller
                // when the bishop is outside the pawn chain.
                Bitboard blocked = pos.pieces(Us, PAWN) & shift<Down>(pos.pieces());

                score -= BishopPawns[edge_distance(file_of(s), pos.max_file())] * pos.pawns_on_same_color_squares(Us, s)
                                     * (!(attackedBy[Us][PAWN] & s) + popcount(blocked & CenterFiles));

                // Penalty for all enemy pawns x-rayed
                score -= BishopXRayPawns * popcount(attacks_bb<BISHOP>(s) & pos.pieces(Them, PAWN));

                // Bonus for bishop on a long diagonal which can "see" both center squares
                if (more_than_one(attacks_bb<BISHOP>(s, pos.pieces(PAWN)) & Center))
                    score += LongDiagonalBishop;

                // An important Chess960 pattern: a cornered bishop blocked by a friendly
                // pawn diagonally in front of it is a very serious problem, especially
                // when that pawn is also blocked.
                if (   pos.is_chess960()
                    && (s == relative_square(Us, SQ_A1) || s == relative_square(Us, SQ_H1)))
                {
                    Direction d = pawn_push(Us) + (file_of(s) == FILE_A ? EAST : WEST);
                    if (pos.piece_on(s + d) == make_piece(Us, PAWN))
                        score -= !pos.empty(s + d + pawn_push(Us)) ? 4 * make_score(CorneredBishop, CorneredBishop)
                                                                   : 3 * make_score(CorneredBishop, CorneredBishop);
                }
            }
        }

        if (Pt == ROOK)
        {
            // Bonuses for rook on a (semi-)open or closed file
            if (pos.is_on_semiopen_file(Us, s))
            {
                score += RookOnOpenFile[pos.is_on_semiopen_file(Them, s)];
            }
            else
            {
                // If our pawn on this file is blocked, increase penalty
                if ( pos.pieces(Us, PAWN)
                   & shift<Down>(pos.pieces())
                   & file_bb(s))
                {
                    score -= RookOnClosedFile;
                }

                // Penalty when trapped by the king, even more if the king cannot castle
                if (mob <= 3 && pos.count<KING>(Us))
                {
                    File kf = file_of(pos.square<KING>(Us));
                    if ((kf < FILE_E) == (file_of(s) < kf))
                        score -= TrappedRook * (1 + !pos.castling_rights(Us));
                }
            }
        }

        if (Pt == QUEEN)
        {
            // Penalty if any relative pin or discovered attack against the queen
            Bitboard queenPinners;
            if (pos.slider_blockers(pos.pieces(Them, ROOK, BISHOP), s, queenPinners, Them))
                score -= WeakQueen;
        }
    }
    if constexpr (T)
        Trace::add(Pt, Us, score);

    return score;
  }

  // Evaluation::hand() scores pieces of a given color and type in hand
  template<Tracing T> template<Color Us>
  Score Evaluation<T>::hand(PieceType pt) {

    constexpr Color Them = ~Us;

    Score score = SCORE_ZERO;

    if (pos.count_in_hand(Us, pt) > 0 && pt != KING)
    {
        Bitboard b = pos.drop_region(Us, pt) & ~pos.pieces() & (~attackedBy2[Them] | attackedBy[Us][ALL_PIECES]);
        if ((b & kingRing[Them]) && pt != SHOGI_PAWN)
        {
            kingAttackersCountInHand[Us] += pos.count_in_hand(Us, pt);
            kingAttackersWeightInHand[Us] += KingAttackWeights[std::min(pt, FAIRY_PIECES)] * pos.count_in_hand(Us, pt);
            kingAttacksCount[Us] += popcount(b & attackedBy[Them][KING]);
        }
        Bitboard theirHalf = pos.board_bb() & ~forward_ranks_bb(Them, relative_rank(Them, Rank((pos.max_rank() - 1) / 2), pos.max_rank()));
        mobility[Us] += DropMobility * popcount(b & theirHalf & ~attackedBy[Them][ALL_PIECES]);

        // Bonus for Kyoto shogi style drops of promoted pieces
        if (pos.promoted_piece_type(pt) != NO_PIECE_TYPE && pos.drop_promoted())
            score += make_score(std::max(PieceValue[MG][pos.promoted_piece_type(pt)] - PieceValue[MG][pt], VALUE_ZERO),
                                std::max(PieceValue[EG][pos.promoted_piece_type(pt)] - PieceValue[EG][pt], VALUE_ZERO)) / 4 * pos.count_in_hand(Us, pt);

        // Mobility bonus for reversi variants
        if (pos.enclosing_drop())
            mobility[Us] += make_score(500, 500) * popcount(b);

        // Reduce score if there is a deficit of gates
        if (pos.seirawan_gating() && !pos.piece_drops() && pos.count_in_hand(Us, ALL_PIECES) > popcount(pos.gates(Us)))
            score -= make_score(200, 900) / pos.count_in_hand(Us, ALL_PIECES) * (pos.count_in_hand(Us, ALL_PIECES) - popcount(pos.gates(Us)));

        // Redundant pieces that can not be doubled per file (e.g., shogi pawns)
        if (pt == pos.drop_no_doubled())
            score -= make_score(50, 20) * std::max(pos.count_with_hand(Us, pt) - pos.max_file() - 1, 0);
    }

    return score;
  }

  // Evaluation::king() assigns bonuses and penalties to a king of a given color

  template<Tracing T> template<Color Us>
  Score Evaluation<T>::king() const {

    constexpr Color    Them = ~Us;
    Rank r = relative_rank(Us, std::min(Rank((pos.max_rank() - 1) / 2 + 1), pos.max_rank()), pos.max_rank());
    Bitboard Camp = pos.board_bb() & ~forward_ranks_bb(Us, r);

    if (!pos.count<KING>(Us) || !pos.checking_permitted() || pos.checkmate_value() != -VALUE_MATE)
        return SCORE_ZERO;

    Bitboard weak, b1, b2, b3, safe, unsafeChecks = 0;
    Bitboard queenChecks, knightChecks, pawnChecks, otherChecks;
    int kingDanger = 0;
    const Square ksq = pos.square<KING>(Us);

    // Init the score with king shelter and enemy pawns storm
    Score score = pe->king_safety<Us>(pos);

    // Attacked squares defended at most once by our queen or king
    weak =  attackedBy[Them][ALL_PIECES]
          & ~attackedBy2[Us]
          & (~attackedBy[Us][ALL_PIECES] | attackedBy[Us][KING] | attackedBy[Us][QUEEN]);

    // Analyse the safe enemy's checks which are possible on next move
    safe  = ~pos.pieces(Them);
    if (!pos.check_counting() || pos.checks_remaining(Them) > 1)
    safe &= ~attackedBy[Us][ALL_PIECES] | (weak & attackedBy2[Them]);

    b1 = attacks_bb<ROOK  >(ksq, pos.pieces() ^ pos.pieces(Us, QUEEN));
    b2 = attacks_bb<BISHOP>(ksq, pos.pieces() ^ pos.pieces(Us, QUEEN));

    std::function <Bitboard (Color, PieceType)> get_attacks = [this](Color c, PieceType pt) {
        return attackedBy[c][pt] | (pos.piece_drops() && pos.count_in_hand(c, pt) > 0 ? pos.drop_region(c, pt) & ~pos.pieces() : Bitboard(0));
    };
    for (PieceType pt : pos.piece_types())
    {
        switch (pt)
        {
        case QUEEN:
            // Enemy queen safe checks: we count them only if they are from squares from
            // which we can't give a rook check, because rook checks are more valuable.
            queenChecks = (b1 | b2)
                        & get_attacks(Them, QUEEN)
                        & pos.board_bb()
                        & safe
                        & ~attackedBy[Us][QUEEN]
                        & ~(b1 & attackedBy[Them][ROOK]);

            if (queenChecks)
                kingDanger += SafeCheck[QUEEN][more_than_one(queenChecks)];
            break;
        case ROOK:
        case BISHOP:
        case KNIGHT:
            knightChecks = attacks_bb(Us, pt, ksq, pos.pieces() ^ pos.pieces(Us, QUEEN)) & get_attacks(Them, pt) & pos.board_bb();
            if (knightChecks & safe)
                kingDanger += SafeCheck[pt][more_than_one(knightChecks & safe)];
            else
                unsafeChecks |= knightChecks;
            break;
        case PAWN:
            if (pos.piece_drops() && pos.count_in_hand(Them, pt) > 0)
            {
                pawnChecks = attacks_bb(Us, pt, ksq, pos.pieces()) & ~pos.pieces() & pos.board_bb();
                if (pawnChecks & safe)
                    kingDanger += SafeCheck[PAWN][more_than_one(pawnChecks & safe)];
                else
                    unsafeChecks |= pawnChecks;
            }
            break;
        case SHOGI_PAWN:
            if (pos.promoted_piece_type(pt))
            {
                otherChecks = attacks_bb(Us, pos.promoted_piece_type(pt), ksq, pos.pieces()) & attackedBy[Them][pt]
                                 & zone_bb(Them, pos.promotion_rank(), pos.max_rank()) & pos.board_bb();
                if (otherChecks & safe)
                    kingDanger += SafeCheck[FAIRY_PIECES][more_than_one(otherChecks & safe)];
                else
                    unsafeChecks |= otherChecks;
            }
            break;
        case KING:
            break;
        default:
            otherChecks = attacks_bb(Us, pt, ksq, pos.pieces()) & get_attacks(Them, pt) & pos.board_bb();
            if (otherChecks & safe)
                kingDanger += SafeCheck[FAIRY_PIECES][more_than_one(otherChecks & safe)];
            else
                unsafeChecks |= otherChecks;
        }
    }

    // Virtual piece drops
    if (pos.two_boards() && pos.piece_drops())
    {
        for (PieceType pt : pos.piece_types())
            if (pos.count_in_hand(Them, pt) <= 0 && (attacks_bb(Us, pt, ksq, pos.pieces()) & safe & pos.drop_region(Them, pt) & ~pos.pieces()))
            {
                kingDanger += VirtualCheck * 500 / (500 + PieceValue[MG][pt]);
                // Presumably a mate threat
                if (!(attackedBy[Us][KING] & ~(attackedBy[Them][ALL_PIECES] | pos.pieces(Us))))
                    kingDanger += 2000;
            }
    }

    if (pos.check_counting())
        kingDanger += kingDanger * 7 / (3 + pos.checks_remaining(Them));

    Square s = file_of(ksq) == FILE_A ? ksq + EAST : file_of(ksq) == pos.max_file() ? ksq + WEST : ksq;
    Bitboard kingFlank = pos.max_file() == FILE_H ? KingFlank[file_of(ksq)] : file_bb(s) | adjacent_files_bb(s);

    // Find the squares that opponent attacks in our king flank, the squares
    // which they attack twice in that flank, and the squares that we defend.
    b1 = attackedBy[Them][ALL_PIECES] & kingFlank & Camp;
    b2 = b1 & attackedBy2[Them];
    b3 = attackedBy[Us][ALL_PIECES] & kingFlank & Camp;

    int kingFlankAttack  = popcount(b1) + popcount(b2);
    int kingFlankDefense = popcount(b3);

    kingDanger +=        kingAttackersCount[Them] * kingAttackersWeight[Them]
                 +       kingAttackersCountInHand[Them] * kingAttackersWeight[Them]
                 +       kingAttackersCount[Them] * kingAttackersWeightInHand[Them]
                 + 183 * popcount(kingRing[Us] & (weak | ~pos.board_bb(Us, KING))) * (1 + pos.captures_to_hand() + pos.check_counting())
                 + 148 * popcount(unsafeChecks) * (1 + pos.check_counting())
                 +  98 * popcount(pos.blockers_for_king(Us))
                 +  69 * kingAttacksCount[Them] * (2 + 8 * pos.check_counting() + pos.captures_to_hand()) / 2
                 +   3 * kingFlankAttack * kingFlankAttack / 8
                 +       mg_value(mobility[Them] - mobility[Us]) * int(!pos.captures_to_hand())
                 - 873 * !(pos.major_pieces(Them) || pos.captures_to_hand())
                       * 2 / (2 + 2 * pos.check_counting() + 2 * pos.two_boards() + 2 * pos.makpong()
                                + (pos.king_type() != KING) * (pos.diagonal_lines() ? 1 : 2))
                 - 100 * bool(attackedBy[Us][KNIGHT] & attackedBy[Us][KING])
                 -   6 * mg_value(score) / 8
                 -   4 * kingFlankDefense
                 +  37;

    // Transform the kingDanger units into a Score, and subtract it from the evaluation
    if (kingDanger > 100)
        score -= make_score(std::min(kingDanger, 3500) * kingDanger / 4096, kingDanger / 16);

    // Penalty when our king is on a pawnless flank
    if (!(pos.pieces(PAWN) & kingFlank))
        score -= PawnlessFlank;

    // Penalty if king flank is under attack, potentially moving toward the king
    score -= FlankAttacks * kingFlankAttack * (1 + 5 * pos.captures_to_hand() + pos.check_counting());

    if (pos.check_counting())
        score += make_score(0, mg_value(score) * 2 / (2 + pos.checks_remaining(Them)));

    if (pos.king_type() == WAZIR)
        score += make_score(0, mg_value(score) / 2);

    // For drop games, king danger is independent of game phase, but dependent on material density
    if (pos.captures_to_hand() || pos.two_boards())
        score = make_score(mg_value(score) * me->material_density() / 11000,
                           mg_value(score) * me->material_density() / 11000);

    if constexpr (T)
        Trace::add(KING, Us, score);

    return score;
  }


  // Evaluation::threats() assigns bonuses according to the types of the
  // attacking and the attacked pieces.

  template<Tracing T> template<Color Us>
  Score Evaluation<T>::threats() const {

    constexpr Color     Them     = ~Us;
    constexpr Direction Up       = pawn_push(Us);
    constexpr Bitboard  TRank3BB = (Us == WHITE ? Rank3BB : Rank6BB);

    Bitboard b, weak, defended, nonPawnEnemies, stronglyProtected, safe;
    Score score = SCORE_ZERO;

    // Bonuses for variants with mandatory captures
    if (pos.must_capture())
    {
        // Penalties for possible captures
        Bitboard captures = attackedBy[Us][ALL_PIECES] & pos.pieces(Them);
        if (captures)
            score -= make_score(2000, 2000) / (1 + popcount(captures & attackedBy[Them][ALL_PIECES] & ~attackedBy2[Us]));

        // Bonus if we threaten to force captures
        Bitboard moves = 0, piecebb = pos.pieces(Us);
        while (piecebb)
        {
            Square s = pop_lsb(piecebb);
            if (type_of(pos.piece_on(s)) != KING)
                moves |= pos.moves_from(Us, type_of(pos.piece_on(s)), s);
        }
        score += make_score(200, 200) * popcount(attackedBy[Them][ALL_PIECES] & moves & ~pos.pieces());
        score += make_score(200, 220) * popcount(attackedBy[Them][ALL_PIECES] & moves & ~pos.pieces() & ~attackedBy2[Us]);
    }

    // Extinction threats
    if (pos.extinction_value() == -VALUE_MATE)
    {
        Bitboard bExt = attackedBy[Us][ALL_PIECES] & pos.pieces(Them);
        for (PieceType pt : pos.extinction_piece_types())
        {
            if (pt == ALL_PIECES)
                continue;
            int denom = std::max(pos.count_with_hand(Them, pt) - pos.extinction_piece_count(), 1);
            // Explosion threats
            if (pos.blast_on_capture())
            {
                int evasions = popcount(((attackedBy[Them][pt] & ~pos.pieces(Them)) | pos.pieces(Them, pt)) & ~attackedBy[Us][ALL_PIECES]) * denom;
                int attacks = popcount((attackedBy[Them][pt] | pos.pieces(Them, pt)) & attackedBy[Us][ALL_PIECES]);
                int explosions = 0;

                Bitboard bExtBlast = bExt & (attackedBy2[Us] | ~attackedBy[Us][pt]);
                while (bExtBlast)
                {
                    Square s = pop_lsb(bExtBlast);
                    if (((attacks_bb<KING>(s) | s) & pos.pieces(Them, pt)) && !(attacks_bb<KING>(s) & pos.pieces(Us, pt)))
                        explosions++;
                }
                int danger = 20 * attacks / (evasions + 1) + 40 * explosions;
                score += make_score(danger * (100 + danger), 0);
            }
            else
                // Direct extinction threats
                score += make_score(1000, 1000) / (denom * denom) * popcount(bExt & pos.pieces(Them, pt));
        }
    }

    // Non-pawn enemies
    nonPawnEnemies = pos.pieces(Them) & ~pos.pieces(PAWN, SHOGI_PAWN) & ~pos.pieces(SOLDIER);

    // Squares strongly protected by the enemy, either because they defend the
    // square with a pawn, or because they defend the square twice and we don't.
    stronglyProtected =  (attackedBy[Them][PAWN] | attackedBy[Them][SHOGI_PAWN] | attackedBy[Them][SOLDIER])
                       | (attackedBy2[Them] & ~attackedBy2[Us]);

    // Non-pawn enemies, strongly protected
    defended = nonPawnEnemies & stronglyProtected;

    // Enemies not strongly protected and under our attack
    weak = pos.pieces(Them) & ~stronglyProtected & attackedBy[Us][ALL_PIECES];

    // Bonus according to the kind of attacking pieces
    if (defended | weak)
    {
        b = (defended | weak) & (attackedBy[Us][KNIGHT] | attackedBy[Us][BISHOP]);
        while (b)
            score += ThreatByMinor[type_of(pos.piece_on(pop_lsb(b)))];

        b = weak & attackedBy[Us][ROOK];
        while (b)
            score += ThreatByRook[type_of(pos.piece_on(pop_lsb(b)))];

        if (weak & attackedBy[Us][KING])
            score += ThreatByKing;

        b =  ~attackedBy[Them][ALL_PIECES]
           | (nonPawnEnemies & attackedBy2[Us]);
        score += Hanging * popcount(weak & b);

        // Additional bonus if weak piece is only protected by a queen
        score += WeakQueenProtection * popcount(weak & attackedBy[Them][QUEEN]);
    }

    // Bonus for restricting their piece moves
    b =   attackedBy[Them][ALL_PIECES]
       & ~stronglyProtected
       &  attackedBy[Us][ALL_PIECES];
    score += RestrictedPiece * popcount(b);

    // Protected or unattacked squares
    safe = ~attackedBy[Them][ALL_PIECES] | attackedBy[Us][ALL_PIECES];

    // Bonus for attacking enemy pieces with our relatively safe pawns
    b = pos.pieces(Us, PAWN) & safe;
    b = pawn_attacks_bb<Us>(b) & nonPawnEnemies;
    score += ThreatBySafePawn * popcount(b);

    // Find squares where our pawns can push on the next move
    b  = shift<Up>(pos.pieces(Us, PAWN)) & ~pos.pieces();
    b |= shift<Up>(b & TRank3BB) & ~pos.pieces();

    // Keep only the squares which are relatively safe
    b &= ~attackedBy[Them][PAWN] & safe;

    // Bonus for safe pawn threats on the next move
    b = (pawn_attacks_bb<Us>(b) | shift<Up>(shift<Up>(pos.pieces(Us, SHOGI_PAWN, SOLDIER)))) & nonPawnEnemies;
    score += ThreatByPawnPush * popcount(b);

    // Bonus for threats on the next moves against enemy queen
    if (pos.count<QUEEN>(Them) == 1)
    {
        bool queenImbalance = pos.count<QUEEN>() == 1;

        Square s = pos.square<QUEEN>(Them);
        safe =   mobilityArea[Us]
              & ~pos.pieces(Us, PAWN)
              & ~stronglyProtected;

        b = attackedBy[Us][KNIGHT] & attacks_bb<KNIGHT>(s);

        score += KnightOnQueen * popcount(b & safe) * (1 + queenImbalance);

        b =  (attackedBy[Us][BISHOP] & attacks_bb<BISHOP>(s, pos.pieces()))
           | (attackedBy[Us][ROOK  ] & attacks_bb<ROOK  >(s, pos.pieces()));

        score += SliderOnQueen * popcount(b & safe & attackedBy2[Us]) * (1 + queenImbalance);
    }

    if constexpr (T)
        Trace::add(THREAT, Us, score);

    return score;
  }

  // Evaluation::passed() evaluates the passed pawns and candidate passed
  // pawns of the given color.

  template<Tracing T> template<Color Us>
  Score Evaluation<T>::passed() const {

    constexpr Color     Them = ~Us;
    constexpr Direction Up   = pawn_push(Us);
    constexpr Direction Down = -Up;

    auto king_proximity = [&](Color c, Square s) {
      return pos.extinction_value() == VALUE_MATE ? 0 : pos.count<KING>(c) ? std::min(distance(pos.square<KING>(c), s), 5) : 5;
    };

    Bitboard b, bb, squaresToQueen, unsafeSquares, blockedPassers, helpers;
    Score score = SCORE_ZERO;

    b = pe->passed_pawns(Us);

    blockedPassers = b & shift<Down>(pos.pieces(Them, PAWN));
    if (blockedPassers)
    {
        helpers =  shift<Up>(pos.pieces(Us, PAWN))
                 & ~pos.pieces(Them)
                 & (~attackedBy2[Them] | attackedBy[Us][ALL_PIECES]);

        // Remove blocked candidate passers that don't have help to pass
        b &=  ~blockedPassers
            | shift<WEST>(helpers)
            | shift<EAST>(helpers);
    }

    while (b)
    {
        Square s = pop_lsb(b);

        assert(!(pos.pieces(Them, PAWN) & forward_file_bb(Us, s + Up)));

        int r = std::max(RANK_8 - std::max(pos.promotion_rank() - relative_rank(Us, s, pos.max_rank()), 0), 0);

        Score bonus = PassedRank[r];

        if (r > RANK_3)
        {
            int w = 5 * r - 13;
            Square blockSq = s + Up;

            // Adjust bonus based on the king's proximity
            bonus += make_score(0, (  king_proximity(Them, blockSq) * 19 / 4
                                    - king_proximity(Us,   blockSq) *  2) * w);

            // If blockSq is not the queening square then consider also a second push
            if (r != RANK_7)
                bonus -= make_score(0, king_proximity(Us, blockSq + Up) * w);

            // If the pawn is free to advance, then increase the bonus
            if (pos.empty(blockSq))
            {
                squaresToQueen = forward_file_bb(Us, s);
                unsafeSquares = passed_pawn_span(Us, s);

                bb = forward_file_bb(Them, s) & pos.pieces(ROOK, QUEEN);

                if (!(pos.pieces(Them) & bb))
                    unsafeSquares &= attackedBy[Them][ALL_PIECES] | pos.pieces(Them);

                // If there are no enemy pieces or attacks on passed pawn span, assign a big bonus.
                // Or if there is some, but they are all attacked by our pawns, assign a bit smaller bonus.
                // Otherwise assign a smaller bonus if the path to queen is not attacked
                // and even smaller bonus if it is attacked but block square is not.
                int k = !unsafeSquares                    ? 36 :
                !(unsafeSquares & ~attackedBy[Us][PAWN])  ? 30 :
                        !(unsafeSquares & squaresToQueen) ? 17 :
                        !(unsafeSquares & blockSq)        ?  7 :
                                                             0 ;

                // Assign a larger bonus if the block square is defended
                if ((pos.pieces(Us) & bb) || (attackedBy[Us][ALL_PIECES] & blockSq))
                    k += 5;

                bonus += make_score(k * w, k * w);
            }
        } // r > RANK_3

        score += bonus - PassedFile * edge_distance(file_of(s), pos.max_file());
    }

    // Scale by maximum promotion piece value
    Value maxMg = VALUE_ZERO, maxEg = VALUE_ZERO;
    for (PieceType pt : pos.promotion_piece_types())
    {
        maxMg = std::max(maxMg, PieceValue[MG][pt]);
        maxEg = std::max(maxEg, PieceValue[EG][pt]);
    }
    score = make_score(mg_value(score) * int(maxMg - PawnValueMg) / (QueenValueMg - PawnValueMg),
                       eg_value(score) * int(maxEg - PawnValueEg) / (QueenValueEg - PawnValueEg));

    // Score passed shogi pawns
    PieceType pt = pos.promoted_piece_type(SHOGI_PAWN);
    if (pt != NO_PIECE_TYPE)
    {
        b = pos.pieces(Us, SHOGI_PAWN);
        while (b)
        {
            Square s = pop_lsb(b);
            if ((pos.pieces(Them, SHOGI_PAWN) & forward_file_bb(Us, s)) || relative_rank(Us, s, pos.max_rank()) == pos.max_rank())
                continue;

            Square blockSq = s + Up;
            int d = 2 * std::max(pos.promotion_rank() - relative_rank(Us, s, pos.max_rank()), 1);
            d += !!(attackedBy[Them][ALL_PIECES] & ~attackedBy2[Us] & blockSq);
            score += make_score(PieceValue[MG][pt], PieceValue[EG][pt]) / (d * d);
        }
    }

    if constexpr (T)
        Trace::add(PASSED, Us, score);

    return score;
  }


  // Evaluation::space() computes a space evaluation for a given side, aiming to improve game
  // play in the opening. It is based on the number of safe squares on the four central files
  // on ranks 2 to 4. Completely safe squares behind a friendly pawn are counted twice.
  // Finally, the space bonus is multiplied by a weight which decreases according to occupancy.

  template<Tracing T> template<Color Us>
  Score Evaluation<T>::space() const {

    bool pawnsOnly = !(pos.pieces(Us) ^ pos.pieces(Us, PAWN));

    // Early exit if, for example, both queens or 6 minor pieces have been exchanged
    if (pos.non_pawn_material() < SpaceThreshold && !pawnsOnly && pos.double_step_enabled())
        return SCORE_ZERO;

    constexpr Color Them     = ~Us;
    constexpr Direction Down = -pawn_push(Us);
    constexpr Bitboard SpaceMask =
      Us == WHITE ? CenterFiles & (Rank2BB | Rank3BB | Rank4BB)
                  : CenterFiles & (Rank7BB | Rank6BB | Rank5BB);

    // Find the available squares for our pieces inside the area defined by SpaceMask
    Bitboard safe =   SpaceMask
                   & ~pos.pieces(Us, PAWN)
                   & ~attackedBy[Them][PAWN];

    // Find all squares which are at most three squares behind some friendly pawn
    Bitboard behind = pos.pieces(Us, PAWN);
    behind |= shift<Down>(behind);
    behind |= shift<Down+Down>(behind);

    if (pawnsOnly)
    {
        safe = pos.board_bb() & ((attackedBy2[Us] & ~attackedBy2[Them]) | (attackedBy[Us][PAWN] & ~pos.pieces(Us, PAWN)));
        behind = 0;
    }

    // Compute space score based on the number of safe squares and number of our pieces
    // increased with number of total blocked pawns in position.
    int bonus = popcount(safe) + popcount(behind & safe & ~attackedBy[Them][ALL_PIECES]);
    int weight = pos.count<ALL_PIECES>(Us) - 3 + std::min(pe->blocked_count(), 9);
    Score score = make_score(bonus * weight * weight / 16, 0);

    if (pos.capture_the_flag(Us))
        score += make_score(200, 200) * popcount(behind & safe & pos.capture_the_flag(Us));

    if constexpr (T)
        Trace::add(SPACE, Us, score);

    return score;
  }


  // Evaluation::variant() computes variant-specific evaluation bonuses for a given side.

  template<Tracing T> template<Color Us>
  Score Evaluation<T>::variant() const {

    constexpr Color Them = ~Us;
    constexpr Direction Down = pawn_push(Them);

    Score score = SCORE_ZERO;

    // Capture the flag
    if (pos.capture_the_flag(Us))
    {
        PieceType ptCtf = pos.capture_the_flag_piece();
        Bitboard ctfPieces = pos.pieces(Us, ptCtf);
        Bitboard ctfTargets = pos.capture_the_flag(Us) & pos.board_bb();
        Bitboard onHold = 0;
        Bitboard onHold2 = 0;
        Bitboard processed = 0;
        Bitboard blocked = pos.pieces(Us, PAWN) | attackedBy[Them][ALL_PIECES];
        Bitboard doubleBlocked =  attackedBy2[Them]
                                | (pos.pieces(Us, PAWN) & (shift<Down>(pos.pieces()) | attackedBy[Them][ALL_PIECES]))
                                | (pos.pieces(Them) & pe->pawn_attacks(Them))
                                | (pawn_attacks_bb<Them>(pos.pieces(Them, PAWN) & pe->pawn_attacks(Them)));
        Bitboard inaccessible = pos.pieces(Us, PAWN) & shift<Down>(pos.pieces(Them, PAWN));
        // Traverse all paths of the CTF pieces to the CTF targets.
        // Put squares that are attacked or occupied on hold for one iteration.
        // This reflects that likely a move will be needed to block or capture the attack.
        for (int dist = 0; (ctfPieces || onHold || onHold2) && (ctfTargets & ~processed); dist++)
        {
            int wins = popcount(ctfTargets & ctfPieces);
            if (wins)
                score += make_score(4000, 4000) * wins / (wins + dist * dist);
            Bitboard current = ctfPieces & ~ctfTargets;
            processed |= ctfPieces;
            ctfPieces = onHold & ~processed;
            onHold = onHold2 & ~processed;
            onHold2 = 0;
            while (current)
            {
                Square s = pop_lsb(current);
                Bitboard attacks = (  (PseudoAttacks[Us][ptCtf][s] & pos.pieces())
                                    | (PseudoMoves[Us][ptCtf][s] & ~pos.pieces())) & ~processed & pos.board_bb();
                ctfPieces |= attacks & ~blocked;
                onHold |= attacks & ~doubleBlocked;
                onHold2 |= attacks & ~inaccessible;
            }
        }
    }

    // nCheck
    if (pos.check_counting())
    {
        int remainingChecks = pos.checks_remaining(Us);
        assert(remainingChecks > 0);
        score += make_score(3600, 1000) / (remainingChecks * remainingChecks);
    }

    // Extinction
    if (pos.extinction_value() != VALUE_NONE)
    {
        for (PieceType pt : pos.extinction_piece_types())
            if (pt != ALL_PIECES)
            {
                // Single piece type extinction bonus
                int denom = std::max(pos.count(Us, pt) - pos.extinction_piece_count(), 1);
                if (pos.count(Them, pt) >= pos.extinction_opponent_piece_count() || pos.two_boards())
                    score += make_score(1000000 / (500 + PieceValue[MG][pt]),
                                        1000000 / (500 + PieceValue[EG][pt])) / (denom * denom)
                            * (pos.extinction_value() / VALUE_MATE);
            }
            else if (pos.extinction_value() == VALUE_MATE)
            {
                // Losing chess variant bonus
                score += make_score(pos.non_pawn_material(Us), pos.non_pawn_material(Us)) / std::max(pos.count<ALL_PIECES>(Us), 1);
            }
            else if (pos.count<PAWN>(Us) == pos.count<ALL_PIECES>(Us))
            {
                // Pawns easy to stop/capture
                int l = 0, m = 0, r = popcount(pos.pieces(Us, PAWN) & file_bb(FILE_A));
                for (File f = FILE_A; f <= pos.max_file(); ++f)
                {
                    l = m; m = r; r = popcount(pos.pieces(Us, PAWN) & shift<EAST>(file_bb(f)));
                    score -= make_score(80 - 10 * (edge_distance(f, pos.max_file()) % 2),
                                        80 - 15 * (edge_distance(f, pos.max_file()) % 2)) * m / (1 + l * r);
                }
            }
            else if (pos.count<PAWN>(Them) == pos.count<ALL_PIECES>(Them))
            {
                // Add a bonus according to how close we are to breaking through the pawn wall
                int dist = 8;
                Bitboard breakthroughs = attackedBy[Us][ALL_PIECES] & rank_bb(relative_rank(Us, pos.max_rank(), pos.max_rank()));
                if (breakthroughs)
                    dist = attackedBy[Us][QUEEN] & breakthroughs ? 0 : 1;
                else for (File f = FILE_A; f <= pos.max_file(); ++f)
                    dist = std::min(dist, popcount(pos.pieces(PAWN) & file_bb(f)));
                score += make_score(70, 70) * pos.count<PAWN>(Them) / (1 + dist * dist) / (pos.pieces(Us, QUEEN) ? 2 : 4);
            }
    }

    // Connect-n
    if (pos.connect_n() > 0)
    {
        for (Direction d : {NORTH, NORTH_EAST, EAST, SOUTH_EAST})
        {
            // Find sufficiently large gaps
            Bitboard b = pos.board_bb() & ~pos.pieces(Them);
            for (int i = 1; i < pos.connect_n(); i++)
                b &= shift(d, b);
            // Count number of pieces per gap
            while (b)
            {
                Square s = pop_lsb(b);
                int c = 0;
                for (int j = 0; j < pos.connect_n(); j++)
                    if (pos.pieces(Us) & (s - j * d))
                        c++;
                score += make_score(200, 200)  * c / (pos.connect_n() - c) / (pos.connect_n() - c);
            }
        }
    }

    // Potential piece flips (Reversi)
    if (pos.flip_enclosed_pieces())
    {
        // Stable pieces
        if (pos.flip_enclosed_pieces() == REVERSI)
        {
            Bitboard edges = (FileABB | file_bb(pos.max_file()) | Rank1BB | rank_bb(pos.max_rank())) & pos.board_bb();
            Bitboard edgePieces = pos.pieces(Us) & edges;
            while (edgePieces)
            {
                Bitboard connectedEdge = attacks_bb(Us, ROOK, pop_lsb(edgePieces), ~(pos.pieces(Us) & edges)) & edges;
                if (!more_than_one(connectedEdge & ~pos.pieces(Us)))
                    score += make_score(300, 300);
                else if (!(connectedEdge & ~pos.pieces()))
                    score += make_score(200, 200);
            }
        }

        // Unstable
        Bitboard unstable = 0;
        Bitboard drops = pos.drop_region(Them, IMMOBILE_PIECE);
        while (drops)
        {
            Square s = pop_lsb(drops);
            if (pos.flip_enclosed_pieces() == REVERSI)
            {
                Bitboard b = attacks_bb(Them, QUEEN, s, ~pos.pieces(Us)) & ~PseudoAttacks[Them][KING][s] & pos.pieces(Them);
                while(b)
                    unstable |= between_bb(s, pop_lsb(b));
            }
            else
                unstable |= PseudoAttacks[Them][KING][s] & pos.pieces(Us);
        }
        score -= make_score(200, 200) * popcount(unstable);
    }

    if (T)
        Trace::add(VARIANT, Us, score);

    return score;
  }


  // Evaluation::winnable() adjusts the midgame and endgame score components, based on
  // the known attacking/defending status of the players. The final value is derived
  // by interpolation from the midgame and endgame values.

  template<Tracing T>
  Value Evaluation<T>::winnable(Score score) const {

    // No initiative bonus for extinction variants
    int complexity = 0;
    bool pawnsOnBothFlanks = true;
    if (pos.extinction_value() == VALUE_NONE && !pos.captures_to_hand() && !pos.connect_n() && !pos.material_counting())
    {
    int outflanking = !pos.count<KING>(WHITE) || !pos.count<KING>(BLACK) ? 0
                     :  distance<File>(pos.square<KING>(WHITE), pos.square<KING>(BLACK))
                    + int(rank_of(pos.square<KING>(WHITE)) - rank_of(pos.square<KING>(BLACK)));

        pawnsOnBothFlanks =   (pos.pieces(PAWN) & QueenSide)
                            && (pos.pieces(PAWN) & KingSide);

    bool almostUnwinnable =   outflanking < 0
                           && pos.stalemate_value() == VALUE_DRAW
                           && !pawnsOnBothFlanks;

    bool infiltration =   (pos.count<KING>(WHITE) && rank_of(pos.square<KING>(WHITE)) > RANK_4)
                       || (pos.count<KING>(BLACK) && rank_of(pos.square<KING>(BLACK)) < RANK_5);

    // Compute the initiative bonus for the attacking side
    complexity =       9 * pe->passed_count()
                    + 12 * pos.count<PAWN>()
                    + 15 * pos.count<SOLDIER>()
                    +  9 * outflanking
                    + 21 * pawnsOnBothFlanks
                    + 24 * infiltration
                    + 51 * !pos.non_pawn_material()
                    - 43 * almostUnwinnable
                    -110 ;
    }

    Value mg = mg_value(score);
    Value eg = eg_value(score);

    // Now apply the bonus: note that we find the attacking side by extracting the
    // sign of the midgame or endgame values, and that we carefully cap the bonus
    // so that the midgame and endgame scores do not change sign after the bonus.
    int u = ((mg > 0) - (mg < 0)) * std::clamp(complexity + 50, -abs(mg), 0);
    int v = ((eg > 0) - (eg < 0)) * std::max(complexity, -abs(eg));

    mg += u;
    eg += v;

    // Compute the scale factor for the winning side
    Color strongSide = eg > VALUE_DRAW ? WHITE : BLACK;
    int sf = me->scale_factor(pos, strongSide);

    // If scale factor is not already specific, scale up/down via general heuristics
    if (sf == SCALE_FACTOR_NORMAL && !pos.captures_to_hand() && !pos.material_counting())
    {
        if (pos.opposite_bishops())
        {
            // For pure opposite colored bishops endgames use scale factor
            // based on the number of passed pawns of the strong side.
            if (   pos.non_pawn_material(WHITE) == BishopValueMg
                && pos.non_pawn_material(BLACK) == BishopValueMg)
                sf = 18 + 4 * popcount(pe->passed_pawns(strongSide));
            // For every other opposite colored bishops endgames use scale factor
            // based on the number of all pieces of the strong side.
            else
                sf = 22 + 3 * pos.count<ALL_PIECES>(strongSide);
        }
        // For rook endgames with strong side not having overwhelming pawn number advantage
        // and its pawns being on one flank and weak side protecting its pieces with a king
        // use lower scale factor.
        else if (  pos.non_pawn_material(WHITE) == RookValueMg
                && pos.non_pawn_material(BLACK) == RookValueMg
                && pos.count<PAWN>(strongSide) - pos.count<PAWN>(~strongSide) <= 1
                && bool(KingSide & pos.pieces(strongSide, PAWN)) != bool(QueenSide & pos.pieces(strongSide, PAWN))
                && pos.count<KING>(~strongSide)
                && (attacks_bb<KING>(pos.square<KING>(~strongSide)) & pos.pieces(~strongSide, PAWN)))
            sf = 36;
        // For queen vs no queen endgames use scale factor
        // based on number of minors of side that doesn't have queen.
        else if (pos.count<QUEEN>() == 1)
            sf = 37 + 3 * (pos.count<QUEEN>(WHITE) == 1 ? pos.count<BISHOP>(BLACK) + pos.count<KNIGHT>(BLACK)
                                                        : pos.count<BISHOP>(WHITE) + pos.count<KNIGHT>(WHITE));
        // In every other case use scale factor based on
        // the number of pawns of the strong side reduced if pawns are on a single flank.
        else
            sf = std::min(sf, 36 + 7 * (pos.count<PAWN>(strongSide) + pos.count<SOLDIER>(strongSide))) - 4 * !pawnsOnBothFlanks;

        // Reduce scale factor in case of pawns being on a single flank
        sf -= 4 * !pawnsOnBothFlanks;
    }

    // Interpolate between the middlegame and (scaled by 'sf') endgame score
    v =  mg * int(me->game_phase())
       + eg * int(PHASE_MIDGAME - me->game_phase()) * ScaleFactor(sf) / SCALE_FACTOR_NORMAL;
    v /= PHASE_MIDGAME;

    if constexpr (T)
    {
        Trace::add(WINNABLE, make_score(u, eg * ScaleFactor(sf) / SCALE_FACTOR_NORMAL - eg_value(score)));
        Trace::add(TOTAL, make_score(mg, eg * ScaleFactor(sf) / SCALE_FACTOR_NORMAL));
    }

    return Value(v);
  }


  // Evaluation::value() is the main function of the class. It computes the various
  // parts of the evaluation and returns the value of the position from the point
  // of view of the side to move.

  template<Tracing T>
  Value Evaluation<T>::value() {

    assert(!pos.checkers());
    assert(!pos.is_immediate_game_end());

    // Probe the material hash table
    me = Material::probe(pos);

    // If we have a specialized evaluation function for the current material
    // configuration, call it and return.
    if (me->specialized_eval_exists())
        return me->evaluate(pos);

    // Initialize score by reading the incrementally updated scores included in
    // the position object (material + piece square tables) and the material
    // imbalance. Score is computed internally from the white point of view.
    Score score = pos.psq_score();
    if (T)
        Trace::add(MATERIAL, score);
    score += me->imbalance() + pos.this_thread()->trend;

    // Probe the pawn hash table
    pe = Pawns::probe(pos);
    score += pe->pawn_score(WHITE) - pe->pawn_score(BLACK);

    // Early exit if score is high
    auto lazy_skip = [&](Value lazyThreshold) {
        return abs(mg_value(score) + eg_value(score)) / 2 > lazyThreshold + pos.non_pawn_material() / 64;
    };

    if (lazy_skip(LazyThreshold1) && Options["UCI_Variant"] == "chess")
        goto make_v;

    // Main evaluation begins here
    std::memset(attackedBy, 0, sizeof(attackedBy));
    initialize<WHITE>();
    initialize<BLACK>();

    // Pieces evaluated first (also populates attackedBy, attackedBy2).
    // For unused piece types, we still need to set attack bitboard to zero.
    for (PieceType pt : pos.piece_types())
        if (pt != SHOGI_PAWN && pt != PAWN && pt != KING)
            score += pieces<WHITE>(pt) - pieces<BLACK>(pt);

    // Evaluate pieces in hand once attack tables are complete
    if (pos.piece_drops() || pos.seirawan_gating())
        for (PieceType pt : pos.piece_types())
            score += hand<WHITE>(pt) - hand<BLACK>(pt);

    score += (mobility[WHITE] - mobility[BLACK]) * (1 + pos.captures_to_hand() + pos.must_capture() + pos.check_counting());

    // More complex interactions that require fully populated attack bitboards
    score +=  king<   WHITE>() - king<   BLACK>()
            + passed< WHITE>() - passed< BLACK>()
            + variant<WHITE>() - variant<BLACK>();

    if (lazy_skip(LazyThreshold2) && Options["UCI_Variant"] == "chess")
        goto make_v;

    score +=  threats<WHITE>() - threats<BLACK>()
            + space<  WHITE>() - space<  BLACK>();

make_v:
    // Derive single value from mg and eg parts of score
    Value v = winnable(score);

    // In case of tracing add all remaining individual evaluation terms
    if constexpr (T)
    {
        Trace::add(IMBALANCE, me->imbalance());
        Trace::add(PAWN, pe->pawn_score(WHITE), pe->pawn_score(BLACK));
        Trace::add(MOBILITY, mobility[WHITE], mobility[BLACK]);
    }

    // Evaluation grain
    v = (v / 16) * 16;

    // Side to move point of view
    v = (pos.side_to_move() == WHITE ? v : -v) + 80 * pos.captures_to_hand();

    return v;
  }


  /// Fisher Random Chess: correction for cornered bishops, to fix chess960 play with NNUE

  Value fix_FRC(const Position& pos) {

    constexpr Bitboard Corners =  Bitboard(1ULL) << SQ_A1 | Bitboard(1ULL) << SQ_H1 | Bitboard(1ULL) << SQ_A8 | Bitboard(1ULL) << SQ_H8;

    if (!(pos.pieces(BISHOP) & Corners))
        return VALUE_ZERO;

    int correction = 0;

    if (   pos.piece_on(SQ_A1) == W_BISHOP
        && pos.piece_on(SQ_B2) == W_PAWN)
        correction += !pos.empty(SQ_B3) ? -CorneredBishop * 4
                                        : -CorneredBishop * 3;

    if (   pos.piece_on(SQ_H1) == W_BISHOP
        && pos.piece_on(SQ_G2) == W_PAWN)
        correction += !pos.empty(SQ_G3) ? -CorneredBishop * 4
                                        : -CorneredBishop * 3;

    if (   pos.piece_on(SQ_A8) == B_BISHOP
        && pos.piece_on(SQ_B7) == B_PAWN)
        correction += !pos.empty(SQ_B6) ? CorneredBishop * 4
                                        : CorneredBishop * 3;

    if (   pos.piece_on(SQ_H8) == B_BISHOP
        && pos.piece_on(SQ_G7) == B_PAWN)
        correction += !pos.empty(SQ_G6) ? CorneredBishop * 4
                                        : CorneredBishop * 3;

    return pos.side_to_move() == WHITE ?  Value(correction)
                                       : -Value(correction);
  }

} // namespace Eval


/// evaluate() is the evaluator for the outer world. It returns a static
/// evaluation of the position from the point of view of the side to move.

Value Eval::evaluate(const Position& pos) {

  pos.this_thread()->on_eval();

  Value v;

<<<<<<< HEAD
  if (NNUE::useNNUE == NNUE::UseNNUEMode::Pure) {
      v = NNUE::evaluate(pos);

      // Guarantee evaluation does not hit the tablebase range
      v = std::clamp(v, VALUE_TB_LOSS_IN_MAX_PLY + 1, VALUE_TB_WIN_IN_MAX_PLY - 1);

      return v;
  }
  else if (NNUE::useNNUE == NNUE::UseNNUEMode::False)
=======
  if (!Eval::useNNUE || !pos.nnue_applicable())
>>>>>>> 2f5d9ba9
      v = Evaluation<NO_TRACE>(pos).value();
  else
  {
      // Scale and shift NNUE for compatibility with search and classical evaluation
      auto  adjusted_NNUE = [&]()
      {
<<<<<<< HEAD

         int scale = 1200; // try to avoid divergence in reinforcement learning
=======
         int scale =   903
                     + 32 * pos.count<PAWN>()
                     + 32 * pos.non_pawn_material() / 1024;
>>>>>>> 2f5d9ba9

         Value nnue = NNUE::evaluate(pos, true) * scale / 1024;

         if (pos.is_chess960())
             nnue += fix_FRC(pos);

         if (pos.check_counting())
         {
             Color us = pos.side_to_move();
             nnue +=  6 * scale / (5 * pos.checks_remaining( us))
                    - 6 * scale / (5 * pos.checks_remaining(~us));
         }

         return nnue;
      };

      // If there is PSQ imbalance we use the classical eval, but we switch to
      // NNUE eval faster when shuffling or if the material on the board is high.
      int r50 = pos.rule50_count();
      Value psq = Value(abs(eg_value(pos.psq_score())));
      bool pure = !pos.check_counting();
      bool classical = psq * 5 > (750 + pos.non_pawn_material() / 64) * (5 + r50) && !pure;

      v = classical ? Evaluation<NO_TRACE>(pos).value()  // classical
                    : adjusted_NNUE();                   // NNUE
  }

  // Damp down the evaluation linearly when shuffling
  if (pos.n_move_rule())
  {
      v = v * (2 * pos.n_move_rule() - pos.rule50_count()) / (2 * pos.n_move_rule());
      if (pos.material_counting())
          v += pos.material_counting_result() / (10 * std::max(2 * pos.n_move_rule() - pos.rule50_count(), 1));
  }

  // Guarantee evaluation does not hit the virtual win/loss range
  if (pos.two_boards() && std::abs(v) >= VALUE_VIRTUAL_MATE_IN_MAX_PLY)
      v += v > VALUE_ZERO ? MAX_PLY + 1 : -MAX_PLY - 1;

  // Guarantee evaluation does not hit the tablebase range
  v = std::clamp(v, VALUE_TB_LOSS_IN_MAX_PLY + 1, VALUE_TB_WIN_IN_MAX_PLY - 1);

  return v;
}

/// trace() is like evaluate(), but instead of returning a value, it returns
/// a string (suitable for outputting to stdout) that contains the detailed
/// descriptions and values of each evaluation term. Useful for debugging.
/// Trace scores are from white's point of view

std::string Eval::trace(Position& pos) {

  if (pos.checkers())
      return "Final evaluation: none (in check)";

  std::stringstream ss;
  ss << std::showpoint << std::noshowpos << std::fixed << std::setprecision(2);

  Value v;

  std::memset(scores, 0, sizeof(scores));

  pos.this_thread()->trend = SCORE_ZERO; // Reset any dynamic contempt

  v = Evaluation<TRACE>(pos).value();

  ss << std::showpoint << std::noshowpos << std::fixed << std::setprecision(2)
     << " Contributing terms for the classical eval:\n"
     << "+------------+-------------+-------------+-------------+\n"
     << "|    Term    |    White    |    Black    |    Total    |\n"
     << "|            |   MG    EG  |   MG    EG  |   MG    EG  |\n"
     << "+------------+-------------+-------------+-------------+\n"
     << "|   Material | " << Term(MATERIAL)
     << "|  Imbalance | " << Term(IMBALANCE)
     << "|      Pawns | " << Term(PAWN)
     << "|    Knights | " << Term(KNIGHT)
     << "|    Bishops | " << Term(BISHOP)
     << "|      Rooks | " << Term(ROOK)
     << "|     Queens | " << Term(QUEEN)
     << "|   Mobility | " << Term(MOBILITY)
     << "|King safety | " << Term(KING)
     << "|    Threats | " << Term(THREAT)
     << "|     Passed | " << Term(PASSED)
     << "|      Space | " << Term(SPACE)
     << "|    Variant | " << Term(VARIANT)
     << "|   Winnable | " << Term(WINNABLE)
     << "+------------+-------------+-------------+-------------+\n"
     << "|      Total | " << Term(TOTAL)
     << "+------------+-------------+-------------+-------------+\n";

  if (Eval::useNNUE && pos.nnue_applicable())
      ss << '\n' << NNUE::trace(pos) << '\n';

  ss << std::showpoint << std::showpos << std::fixed << std::setprecision(2) << std::setw(15);

  v = pos.side_to_move() == WHITE ? v : -v;
<<<<<<< HEAD

  ss << "\nClassical evaluation: " << to_cp(v) << " (white side)\n";

  if (NNUE::useNNUE != NNUE::UseNNUEMode::False)
=======
  ss << "\nClassical evaluation   " << to_cp(v) << " (white side)\n";
  if (Eval::useNNUE && pos.nnue_applicable())
>>>>>>> 2f5d9ba9
  {
      v = NNUE::evaluate(pos, false);
      v = pos.side_to_move() == WHITE ? v : -v;
      ss << "NNUE evaluation        " << to_cp(v) << " (white side)\n";
  }

  v = evaluate(pos);
  v = pos.side_to_move() == WHITE ? v : -v;
  ss << "Final evaluation       " << to_cp(v) << " (white side)";
  if (Eval::useNNUE && pos.nnue_applicable())
     ss << " [with scaled NNUE, hybrid, ...]";
  ss << "\n";

  return ss.str();
}

} // namespace Stockfish<|MERGE_RESOLUTION|>--- conflicted
+++ resolved
@@ -100,18 +100,8 @@
     // Support multiple variant networks separated by semicolon(Windows)/colon(Unix)
     stringstream ss(eval_file);
     string variant = string(Options["UCI_Variant"]);
-<<<<<<< HEAD
     useNNUE = UseNNUEMode::False;
-#ifndef _WIN32
-    constexpr char SepChar = ':';
-#else
-    constexpr char SepChar = ';';
-#endif
-    while (getline(ss, eval_file, SepChar))
-=======
-    useNNUE = false;
     while (getline(ss, eval_file, UCI::SepChar))
->>>>>>> 2f5d9ba9
     {
         string basename = eval_file.substr(eval_file.find_last_of("\\/") + 1);
         string nnueAlias = variants.find(variant)->second->nnueAlias;
@@ -1585,8 +1575,7 @@
 
   Value v;
 
-<<<<<<< HEAD
-  if (NNUE::useNNUE == NNUE::UseNNUEMode::Pure) {
+  if (NNUE::useNNUE == NNUE::UseNNUEMode::Pure && pos.nnue_applicable()) {
       v = NNUE::evaluate(pos);
 
       // Guarantee evaluation does not hit the tablebase range
@@ -1594,24 +1583,15 @@
 
       return v;
   }
-  else if (NNUE::useNNUE == NNUE::UseNNUEMode::False)
-=======
-  if (!Eval::useNNUE || !pos.nnue_applicable())
->>>>>>> 2f5d9ba9
+  else if (NNUE::useNNUE == NNUE::UseNNUEMode::False || !pos.nnue_applicable())
       v = Evaluation<NO_TRACE>(pos).value();
   else
   {
       // Scale and shift NNUE for compatibility with search and classical evaluation
       auto  adjusted_NNUE = [&]()
       {
-<<<<<<< HEAD
 
          int scale = 1200; // try to avoid divergence in reinforcement learning
-=======
-         int scale =   903
-                     + 32 * pos.count<PAWN>()
-                     + 32 * pos.non_pawn_material() / 1024;
->>>>>>> 2f5d9ba9
 
          Value nnue = NNUE::evaluate(pos, true) * scale / 1024;
 
@@ -1702,21 +1682,14 @@
      << "|      Total | " << Term(TOTAL)
      << "+------------+-------------+-------------+-------------+\n";
 
-  if (Eval::useNNUE && pos.nnue_applicable())
+  if (NNUE::useNNUE != NNUE::UseNNUEMode::False && pos.nnue_applicable())
       ss << '\n' << NNUE::trace(pos) << '\n';
 
   ss << std::showpoint << std::showpos << std::fixed << std::setprecision(2) << std::setw(15);
 
   v = pos.side_to_move() == WHITE ? v : -v;
-<<<<<<< HEAD
-
-  ss << "\nClassical evaluation: " << to_cp(v) << " (white side)\n";
-
-  if (NNUE::useNNUE != NNUE::UseNNUEMode::False)
-=======
   ss << "\nClassical evaluation   " << to_cp(v) << " (white side)\n";
-  if (Eval::useNNUE && pos.nnue_applicable())
->>>>>>> 2f5d9ba9
+  if (NNUE::useNNUE != NNUE::UseNNUEMode::False && pos.nnue_applicable())
   {
       v = NNUE::evaluate(pos, false);
       v = pos.side_to_move() == WHITE ? v : -v;
@@ -1726,7 +1699,7 @@
   v = evaluate(pos);
   v = pos.side_to_move() == WHITE ? v : -v;
   ss << "Final evaluation       " << to_cp(v) << " (white side)";
-  if (Eval::useNNUE && pos.nnue_applicable())
+  if (NNUE::useNNUE != NNUE::UseNNUEMode::False && pos.nnue_applicable())
      ss << " [with scaled NNUE, hybrid, ...]";
   ss << "\n";
 
