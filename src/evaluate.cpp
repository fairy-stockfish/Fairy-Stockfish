--- conflicted
+++ resolved
@@ -820,8 +820,7 @@
             || (pos.pieces(PAWN) & (s + Up)))
             bonus = bonus / 2;
 
-<<<<<<< HEAD
-        score += bonus - PassedFile * std::min(file_of(s), File(pos.max_file() - file_of(s)));
+        score += bonus - PassedFile * edge_distance(file_of(s), pos.max_file());
     }
 
     // Scale by maximum promotion piece value
@@ -851,9 +850,6 @@
             d += !!(attackedBy[Them][ALL_PIECES] & ~attackedBy2[Us] & blockSq);
             score += make_score(PieceValue[MG][pt], PieceValue[EG][pt]) / (4 * d * d);
         }
-=======
-        score += bonus - PassedFile * edge_distance(file_of(s));
->>>>>>> 47be966d
     }
 
     if (T)
