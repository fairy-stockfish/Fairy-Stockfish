/*
  Stockfish, a UCI chess playing engine derived from Glaurung 2.1
  Copyright (C) 2004-2021 The Stockfish developers (see AUTHORS file)

  Stockfish is free software: you can redistribute it and/or modify
  it under the terms of the GNU General Public License as published by
  the Free Software Foundation, either version 3 of the License, or
  (at your option) any later version.

  Stockfish is distributed in the hope that it will be useful,
  but WITHOUT ANY WARRANTY; without even the implied warranty of
  MERCHANTABILITY or FITNESS FOR A PARTICULAR PURPOSE.  See the
  GNU General Public License for more details.

  You should have received a copy of the GNU General Public License
  along with this program.  If not, see <http://www.gnu.org/licenses/>.
*/

#include <algorithm>
#include <cassert>
#include <cstdlib>
#include <cstring>   // For std::memset
#include <fstream>
#include <iomanip>
#include <sstream>
#include <iostream>
#include <streambuf>
#include <vector>

#include "nnue/evaluate_nnue.h"

#include "bitboard.h"
#include "evaluate.h"
#include "material.h"
#include "misc.h"
#include "pawns.h"
#include "thread.h"
#include "timeman.h"
#include "uci.h"
#include "incbin/incbin.h"

// Macro to embed the default efficiently updatable neural network (NNUE) file
// data in the engine binary (using incbin.h, by Dale Weiler).
// This macro invocation will declare the following three variables
//     const unsigned char        gEmbeddedNNUEData[];  // a pointer to the embedded data
//     const unsigned char *const gEmbeddedNNUEEnd;     // a marker to the end
//     const unsigned int         gEmbeddedNNUESize;    // the size of the embedded file
// Note that this does not work in Microsoft Visual Studio.
#if !defined(_MSC_VER) && !defined(NNUE_EMBEDDING_OFF)
  INCBIN(EmbeddedNNUE, EvalFileDefaultName);
#else
  const unsigned char        gEmbeddedNNUEData[1] = {0x0};
  [[maybe_unused]]
  const unsigned char *const gEmbeddedNNUEEnd = &gEmbeddedNNUEData[1];
  const unsigned int         gEmbeddedNNUESize = 1;
#endif

using namespace std;

namespace Stockfish {

NnueFeatures currentNnueFeatures;

namespace Eval {

  namespace NNUE {
    string eval_file_loaded = "None";
    UseNNUEMode useNNUE;

    static UseNNUEMode nnue_mode_from_option(const UCI::Option& mode)
    {
      if (mode == "false")
        return UseNNUEMode::False;
      else if (mode == "true")
         return UseNNUEMode::True;
      else if (mode == "pure")
        return UseNNUEMode::Pure;

      return UseNNUEMode::False;
    }
  }

  /// NNUE::init() tries to load a NNUE network at startup time, or when the engine
  /// receives a UCI command "setoption name EvalFile value nn-[a-z0-9]{12}.nnue"
  /// The name of the NNUE network is always retrieved from the EvalFile option.
  /// We search the given network in three locations: internally (the default
  /// network may be embedded in the binary), in the active working directory and
  /// in the engine directory. Distro packagers may define the DEFAULT_NNUE_DIRECTORY
  /// variable to have the engine search in a special directory in their distro.

  void NNUE::init() {

    useNNUE = nnue_mode_from_option(Options["Use NNUE"]);
    if (useNNUE == UseNNUEMode::False)
        return;

    string eval_file = string(Options["EvalFile"]);

    // Restrict NNUE usage to corresponding variant
    // Support multiple variant networks separated by semicolon(Windows)/colon(Unix)
    stringstream ss(eval_file);
    string variant = string(Options["UCI_Variant"]);
    useNNUE = false;
#ifndef _WIN32
    constexpr char SepChar = ':';
#else
    constexpr char SepChar = ';';
#endif
    while (getline(ss, eval_file, SepChar))
    {
        string basename = eval_file.substr(eval_file.find_last_of("\\/") + 1);
        if (basename.rfind(variant, 0) != string::npos || (variant == "chess" && basename.rfind("nn-", 0) != string::npos))
        {
            useNNUE = true;
            break;
        }
    }
    if (!useNNUE)
        return;

    currentNnueFeatures = variants.find(variant)->second->nnueFeatures;

    #if defined(DEFAULT_NNUE_DIRECTORY)
    #define stringify2(x) #x
    #define stringify(x) stringify2(x)
    vector<string> dirs = { "<internal>" , "" , CommandLine::binaryDirectory , stringify(DEFAULT_NNUE_DIRECTORY) };
    #else
    vector<string> dirs = { "<internal>" , "" , CommandLine::binaryDirectory };
    #endif

    for (string directory : dirs)
        if (eval_file_loaded != eval_file)
        {
            if (directory != "<internal>")
            {
                ifstream stream(directory + eval_file, ios::binary);
                if (load_eval(eval_file, stream))
                    eval_file_loaded = eval_file;
            }

            if (directory == "<internal>" && eval_file == EvalFileDefaultName)
            {
                // C++ way to prepare a buffer for a memory stream
                class MemoryBuffer : public basic_streambuf<char> {
                    public: MemoryBuffer(char* p, size_t n) { setg(p, p, p + n); setp(p, p + n); }
                };

                MemoryBuffer buffer(const_cast<char*>(reinterpret_cast<const char*>(gEmbeddedNNUEData)),
                                    size_t(gEmbeddedNNUESize));

                istream stream(&buffer);
                if (load_eval(eval_file, stream))
                    eval_file_loaded = eval_file;
            }
        }
  }

  /// NNUE::export_net() exports the currently loaded network to a file
  void NNUE::export_net(const std::optional<std::string>& filename) {
    std::string actualFilename;

    if (filename.has_value())
        actualFilename = filename.value();
    else
    {
        if (eval_file_loaded != EvalFileDefaultName)
        {
             sync_cout << "Failed to export a net. A non-embedded net can only be saved if the filename is specified." << sync_endl;
             return;
        }
        actualFilename = EvalFileDefaultName;
    }

    ofstream stream(actualFilename, std::ios_base::binary);

    if (save_eval(stream))
        sync_cout << "Network saved successfully to " << actualFilename << "." << sync_endl;
    else
        sync_cout << "Failed to export a net." << sync_endl;
  }

  /// NNUE::verify() verifies that the last net used was loaded successfully
  void NNUE::verify() {

    string eval_file = string(Options["EvalFile"]);

<<<<<<< HEAD
    if (useNNUE && eval_file.find(eval_file_loaded) == string::npos)
=======
    if (useNNUE != UseNNUEMode::False && eval_file_loaded != eval_file)
>>>>>>> 3963e3de
    {
        UCI::OptionsMap defaults;
        UCI::init(defaults);

        string msg1 = "If the UCI option \"Use NNUE\" is set to true, network evaluation parameters compatible with the engine must be available.";
        string msg2 = "The option is set to true, but the network file " + eval_file + " was not loaded successfully.";
        string msg3 = "The UCI option EvalFile might need to specify the full path, including the directory name, to the network file.";
        string msg4 = "The default net can be downloaded from: https://tests.stockfishchess.org/api/nn/" + string(defaults["EvalFile"]);
        string msg5 = "The engine will be terminated now.";

        sync_cout << "info string ERROR: " << msg1 << sync_endl;
        sync_cout << "info string ERROR: " << msg2 << sync_endl;
        sync_cout << "info string ERROR: " << msg3 << sync_endl;
        sync_cout << "info string ERROR: " << msg4 << sync_endl;
        sync_cout << "info string ERROR: " << msg5 << sync_endl;

        exit(EXIT_FAILURE);
    }

<<<<<<< HEAD
    if (useNNUE)
        sync_cout << "info string NNUE evaluation using " << eval_file_loaded << " enabled" << sync_endl;
=======
    if (useNNUE != UseNNUEMode::False)
        sync_cout << "info string NNUE evaluation using " << eval_file << " enabled" << sync_endl;
>>>>>>> 3963e3de
    else
        sync_cout << "info string classical evaluation enabled" << sync_endl;
  }
}

namespace Trace {

  enum Tracing { NO_TRACE, TRACE };

  enum Term { // The first PIECE_TYPE_NB entries are reserved for PieceType
    MATERIAL = PIECE_TYPE_NB, IMBALANCE, MOBILITY, THREAT, PASSED, SPACE, VARIANT, WINNABLE, TOTAL, TERM_NB
  };

  Score scores[TERM_NB][COLOR_NB];

  double to_cp(Value v) { return double(v) / PawnValueEg; }

  void add(int idx, Color c, Score s) {
    scores[idx][c] = s;
  }

  void add(int idx, Score w, Score b = SCORE_ZERO) {
    scores[idx][WHITE] = w;
    scores[idx][BLACK] = b;
  }

  std::ostream& operator<<(std::ostream& os, Score s) {
    os << std::setw(5) << to_cp(mg_value(s)) << " "
       << std::setw(5) << to_cp(eg_value(s));
    return os;
  }

  std::ostream& operator<<(std::ostream& os, Term t) {

    if (t == MATERIAL || t == IMBALANCE || t == WINNABLE || t == TOTAL)
        os << " ----  ----"    << " | " << " ----  ----";
    else
        os << scores[t][WHITE] << " | " << scores[t][BLACK];

    os << " | " << scores[t][WHITE] - scores[t][BLACK] << "\n";
    return os;
  }
}

using namespace Trace;

namespace {

  // Threshold for lazy and space evaluation
  constexpr Value LazyThreshold1 =  Value(1565);
  constexpr Value LazyThreshold2 =  Value(1102);
  constexpr Value SpaceThreshold = Value(11551);
  constexpr Value NNUEThreshold1 =   Value(682);
  constexpr Value NNUEThreshold2 =   Value(176);

  // KingAttackWeights[PieceType] contains king attack weights by piece type
  constexpr int KingAttackWeights[PIECE_TYPE_NB] = { 0, 0, 81, 52, 44, 10, 40 };

  // SafeCheck[PieceType][single/multiple] contains safe check bonus by piece type,
  // higher if multiple safe checks are possible for that piece type.
  constexpr int SafeCheck[][2] = {
      {}, {600, 600}, {803, 1292}, {639, 974}, {1087, 1878}, {759, 1132}, {600, 900}
  };

#define S(mg, eg) make_score(mg, eg)

  // MobilityBonus[PieceType-2][attacked] contains bonuses for middle and end game,
  // indexed by piece type and number of attacked squares in the mobility area.
  constexpr Score MobilityBonus[][4 * RANK_NB] = {
    { S(-62,-79), S(-53,-57), S(-12,-31), S( -3,-17), S(  3,  7), S( 12, 13), // Knight
      S( 21, 16), S( 28, 21), S( 37, 26) },
    { S(-47,-59), S(-20,-25), S( 14, -8), S( 29, 12), S( 39, 21), S( 53, 40), // Bishop
      S( 53, 56), S( 60, 58), S( 62, 65), S( 69, 72), S( 78, 78), S( 83, 87),
      S( 91, 88), S( 96, 98) },
    { S(-60,-82), S(-24,-15), S(  0, 17) ,S(  3, 43), S(  4, 72), S( 14,100), // Rook
      S( 20,102), S( 30,122), S( 41,133), S(41 ,139), S( 41,153), S( 45,160),
      S( 57,165), S( 58,170), S( 67,175) },
    { S(-29,-49), S(-16,-29), S( -8, -8), S( -8, 17), S( 18, 39), S( 25, 54), // Queen
      S( 23, 59), S( 37, 73), S( 41, 76), S( 54, 95), S( 65, 95) ,S( 68,101),
      S( 69,124), S( 70,128), S( 70,132), S( 70,133) ,S( 71,136), S( 72,140),
      S( 74,147), S( 76,149), S( 90,153), S(104,169), S(105,171), S(106,171),
      S(112,178), S(114,185), S(114,187), S(119,221) }
  };
  constexpr Score MaxMobility  = S(150, 200);
  constexpr Score DropMobility = S(10, 10);

  // BishopPawns[distance from edge] contains a file-dependent penalty for pawns on
  // squares of the same color as our bishop.
  constexpr Score BishopPawns[int(FILE_NB) / 2] = {
    S(3, 8), S(3, 9), S(2, 8), S(3, 8)
  };

  // KingProtector[knight/bishop] contains penalty for each distance unit to own king
  constexpr Score KingProtector[] = { S(8, 9), S(6, 9) };

  // Outpost[knight/bishop] contains bonuses for each knight or bishop occupying a
  // pawn protected square on rank 4 to 6 which is also safe from a pawn attack.
  constexpr Score Outpost[] = { S(57, 38), S(31, 24) };

  // PassedRank[Rank] contains a bonus according to the rank of a passed pawn
  constexpr Score PassedRank[RANK_NB] = {
    S(0, 0), S(7, 27), S(16, 32), S(17, 40), S(64, 71), S(170, 174), S(278, 262)
  };

  constexpr Score RookOnClosedFile = S(10, 5);
  constexpr Score RookOnOpenFile[] = { S(19, 6), S(47, 26) };

  // ThreatByMinor/ByRook[attacked PieceType] contains bonuses according to
  // which piece type attacks which one. Attacks on lesser pieces which are
  // pawn-defended are not considered.
  constexpr Score ThreatByMinor[PIECE_TYPE_NB] = {
    S(0, 0), S(5, 32), S(55, 41), S(77, 56), S(89, 119), S(79, 162)
  };

  constexpr Score ThreatByRook[PIECE_TYPE_NB] = {
    S(0, 0), S(3, 44), S(37, 68), S(42, 60), S(0, 39), S(58, 43)
  };

  constexpr Value CorneredBishop = Value(50);

  // Assorted bonuses and penalties
  constexpr Score UncontestedOutpost  = S(  1, 10);
  constexpr Score BishopOnKingRing    = S( 24,  0);
  constexpr Score BishopXRayPawns     = S(  4,  5);
  constexpr Score FlankAttacks        = S(  8,  0);
  constexpr Score Hanging             = S( 69, 36);
  constexpr Score KnightOnQueen       = S( 16, 11);
  constexpr Score LongDiagonalBishop  = S( 45,  0);
  constexpr Score MinorBehindPawn     = S( 18,  3);
  constexpr Score PassedFile          = S( 11,  8);
  constexpr Score PawnlessFlank       = S( 17, 95);
  constexpr Score ReachableOutpost    = S( 31, 22);
  constexpr Score RestrictedPiece     = S(  7,  7);
  constexpr Score RookOnKingRing      = S( 16,  0);
  constexpr Score SliderOnQueen       = S( 60, 18);
  constexpr Score ThreatByKing        = S( 24, 89);
  constexpr Score ThreatByPawnPush    = S( 48, 39);
  constexpr Score ThreatBySafePawn    = S(173, 94);
  constexpr Score TrappedRook         = S( 55, 13);
  constexpr Score WeakQueenProtection = S( 14,  0);
  constexpr Score WeakQueen           = S( 56, 15);


  // Variant and fairy piece bonuses
  constexpr Score KingProximity        = S(2, 6);
  constexpr Score EndgameKingProximity = S(0, 10);
  constexpr Score ConnectedSoldier     = S(20, 20);

  constexpr int VirtualCheck = 600;

#undef S

  // Evaluation class computes and stores attacks tables and other working data
  template<Tracing T>
  class Evaluation {

  public:
    Evaluation() = delete;
    explicit Evaluation(const Position& p) : pos(p) {}
    Evaluation& operator=(const Evaluation&) = delete;
    Value value();

  private:
    template<Color Us> void initialize();
    template<Color Us> Score pieces(PieceType Pt);
    template<Color Us> Score hand(PieceType pt);
    template<Color Us> Score king() const;
    template<Color Us> Score threats() const;
    template<Color Us> Score passed() const;
    template<Color Us> Score space() const;
    template<Color Us> Score variant() const;
    Value winnable(Score score) const;

    const Position& pos;
    Material::Entry* me;
    Pawns::Entry* pe;
    Bitboard mobilityArea[COLOR_NB];
    Score mobility[COLOR_NB] = { SCORE_ZERO, SCORE_ZERO };

    // attackedBy[color][piece type] is a bitboard representing all squares
    // attacked by a given color and piece type. Special "piece types" which
    // is also calculated is ALL_PIECES.
    Bitboard attackedBy[COLOR_NB][PIECE_TYPE_NB];

    // attackedBy2[color] are the squares attacked by at least 2 units of a given
    // color, including x-rays. But diagonal x-rays through pawns are not computed.
    Bitboard attackedBy2[COLOR_NB];

    // kingRing[color] are the squares adjacent to the king plus some other
    // very near squares, depending on king position.
    Bitboard kingRing[COLOR_NB];

    // kingAttackersCount[color] is the number of pieces of the given color
    // which attack a square in the kingRing of the enemy king.
    int kingAttackersCount[COLOR_NB];
    int kingAttackersCountInHand[COLOR_NB];

    // kingAttackersWeight[color] is the sum of the "weights" of the pieces of
    // the given color which attack a square in the kingRing of the enemy king.
    // The weights of the individual piece types are given by the elements in
    // the KingAttackWeights array.
    int kingAttackersWeight[COLOR_NB];
    int kingAttackersWeightInHand[COLOR_NB];

    // kingAttacksCount[color] is the number of attacks by the given color to
    // squares directly adjacent to the enemy king. Pieces which attack more
    // than one square are counted multiple times. For instance, if there is
    // a white knight on g5 and black's king is on g8, this white knight adds 2
    // to kingAttacksCount[WHITE].
    int kingAttacksCount[COLOR_NB];
  };


  // Evaluation::initialize() computes king and pawn attacks, and the king ring
  // bitboard for a given color. This is done at the beginning of the evaluation.

  template<Tracing T> template<Color Us>
  void Evaluation<T>::initialize() {

    constexpr Color     Them = ~Us;
    constexpr Direction Up   = pawn_push(Us);
    constexpr Direction Down = -Up;
    Bitboard LowRanks = rank_bb(relative_rank(Us, RANK_2, pos.max_rank())) | rank_bb(relative_rank(Us, RANK_3, pos.max_rank()));

    const Square ksq = pos.count<KING>(Us) ? pos.square<KING>(Us) : SQ_NONE;

    Bitboard dblAttackByPawn = pawn_double_attacks_bb<Us>(pos.pieces(Us, PAWN));

    // Find our pawns that are blocked or on the first two ranks
    Bitboard b = pos.pieces(Us, PAWN) & (shift<Down>(pos.pieces()) | LowRanks);

    // Squares occupied by those pawns, by our king or queen, by blockers to attacks on our king
    // or controlled by enemy pawns are excluded from the mobility area.
    if (pos.must_capture())
        mobilityArea[Us] = AllSquares;
    else
        mobilityArea[Us] = ~(b | pos.pieces(Us, KING, QUEEN) | pos.blockers_for_king(Us) | pe->pawn_attacks(Them)
                               | (pos.pieces(Us, SHOGI_PAWN) & shift<Down>(pos.pieces(Us)))
                               | shift<Down>(pos.pieces(Them, SHOGI_PAWN, SOLDIER))
                               | shift<EAST>(pos.promoted_soldiers(Them))
                               | shift<WEST>(pos.promoted_soldiers(Them)));

    // Initialize attackedBy[] for king and pawns
    attackedBy[Us][KING] = pos.count<KING>(Us) ? pos.attacks_from(Us, KING, ksq) : Bitboard(0);
    attackedBy[Us][PAWN] = pe->pawn_attacks(Us);
    attackedBy[Us][SHOGI_PAWN] = shift<Up>(pos.pieces(Us, SHOGI_PAWN));
    attackedBy[Us][ALL_PIECES] = attackedBy[Us][KING] | attackedBy[Us][PAWN] | attackedBy[Us][SHOGI_PAWN];
    attackedBy2[Us]            =  (attackedBy[Us][KING] & attackedBy[Us][PAWN])
                                | (attackedBy[Us][KING] & attackedBy[Us][SHOGI_PAWN])
                                | (attackedBy[Us][PAWN] & attackedBy[Us][SHOGI_PAWN])
                                | dblAttackByPawn;

    // Init our king safety tables
    if (!pos.count<KING>(Us))
        kingRing[Us] = Bitboard(0);
    else
    {
        Square s = make_square(std::clamp(file_of(ksq), FILE_B, File(pos.max_file() - 1)),
                               std::clamp(rank_of(ksq), RANK_2, Rank(pos.max_rank() - 1)));
        kingRing[Us] = attacks_bb<KING>(s) | s;
    }

    kingAttackersCount[Them] = popcount(kingRing[Us] & (pe->pawn_attacks(Them) | shift<Down>(pos.pieces(Them, SHOGI_PAWN))));
    kingAttacksCount[Them] = kingAttackersWeight[Them] = 0;
    kingAttackersCountInHand[Them] = kingAttackersWeightInHand[Them] = 0;

    // Remove from kingRing[] the squares defended by two pawns
    kingRing[Us] &= ~dblAttackByPawn;

    kingRing[Us] &= pos.board_bb();
  }


  // Evaluation::pieces() scores pieces of a given color and type

  template<Tracing T> template<Color Us>
  Score Evaluation<T>::pieces(PieceType Pt) {

    constexpr Color     Them = ~Us;
    constexpr Direction Down = -pawn_push(Us);
    constexpr Bitboard OutpostRanks = (Us == WHITE ? Rank4BB | Rank5BB | Rank6BB
                                                   : Rank5BB | Rank4BB | Rank3BB);
    Bitboard b1 = pos.pieces(Us, Pt);
    Bitboard b, bb;
    Score score = SCORE_ZERO;

    attackedBy[Us][Pt] = 0;

    while (b1)
    {
        Square s = pop_lsb(b1);

        // Find attacked squares, including x-ray attacks for bishops and rooks
        b = Pt == BISHOP ? attacks_bb<BISHOP>(s, pos.pieces() ^ pos.pieces(QUEEN))
          : Pt ==   ROOK && !pos.diagonal_lines() ? attacks_bb<  ROOK>(s, pos.pieces() ^ pos.pieces(QUEEN) ^ pos.pieces(Us, ROOK))
                         : pos.attacks_from(Us, Pt, s);

        // Restrict mobility to actual squares of board
        b &= pos.board_bb(Us, Pt);

        if (pos.blockers_for_king(Us) & s)
            b &= line_bb(pos.square<KING>(Us), s);

        attackedBy2[Us] |= attackedBy[Us][ALL_PIECES] & b;
        attackedBy[Us][Pt] |= b;
        attackedBy[Us][ALL_PIECES] |= b;

        if (b & kingRing[Them])
        {
            kingAttackersCount[Us]++;
            kingAttackersWeight[Us] += KingAttackWeights[std::min(Pt, FAIRY_PIECES)];
            kingAttacksCount[Us] += popcount(b & attackedBy[Them][KING]);
        }

        else if (Pt == ROOK && (file_bb(s) & kingRing[Them]))
            score += RookOnKingRing;

        else if (Pt == BISHOP && (attacks_bb<BISHOP>(s, pos.pieces(PAWN)) & kingRing[Them]))
            score += BishopOnKingRing;

        if (Pt > QUEEN)
             b = (b & pos.pieces()) | (pos.moves_from(Us, Pt, s) & ~pos.pieces() & pos.board_bb());

        int mob = popcount(b & mobilityArea[Us]);
        if (Pt <= QUEEN)
            mobility[Us] += MobilityBonus[Pt - 2][mob];
        else
            mobility[Us] += MaxMobility * (mob - 2) / (8 + mob);

        // Piece promotion bonus
        if (pos.promoted_piece_type(Pt) != NO_PIECE_TYPE)
        {
            Bitboard zone = zone_bb(Us, pos.promotion_rank(), pos.max_rank());
            if (zone & (b | s))
                score += make_score(PieceValue[MG][pos.promoted_piece_type(Pt)] - PieceValue[MG][Pt],
                                    PieceValue[EG][pos.promoted_piece_type(Pt)] - PieceValue[EG][Pt]) / (zone & s && b ? 6 : 12);
        }
        else if (pos.piece_demotion() && pos.unpromoted_piece_on(s))
            score -= make_score(PieceValue[MG][Pt] - PieceValue[MG][pos.unpromoted_piece_on(s)],
                                PieceValue[EG][Pt] - PieceValue[EG][pos.unpromoted_piece_on(s)]) / 4;
        else if (pos.captures_to_hand() && pos.unpromoted_piece_on(s))
            score += make_score(PieceValue[MG][Pt] - PieceValue[MG][pos.unpromoted_piece_on(s)],
                                PieceValue[EG][Pt] - PieceValue[EG][pos.unpromoted_piece_on(s)]) / 8;

        // Penalty if the piece is far from the kings in drop variants
        if ((pos.captures_to_hand() || pos.two_boards()) && pos.count<KING>(Them) && pos.count<KING>(Us))
        {
            if (!(b & (kingRing[Us] | kingRing[Them])))
                score -= KingProximity * distance(s, pos.square<KING>(Us)) * distance(s, pos.square<KING>(Them));
        }

        else if (pos.count<KING>(Us) && (Pt == FERS || Pt == SILVER))
            score -= EndgameKingProximity * (distance(s, pos.square<KING>(Us)) - 2);

        if (Pt == SOLDIER && (pos.pieces(Us, SOLDIER) & rank_bb(s) & adjacent_files_bb(s)))
            score += ConnectedSoldier;

        if (Pt == BISHOP || Pt == KNIGHT)
        {
            // Bonus if the piece is on an outpost square or can reach one
            // Bonus for knights (UncontestedOutpost) if few relevant targets
            bb = OutpostRanks & (attackedBy[Us][PAWN] | shift<Down>(pos.pieces(PAWN)))
                              & ~pe->pawn_attacks_span(Them);
            Bitboard targets = pos.pieces(Them) & ~pos.pieces(PAWN);

            if (   Pt == KNIGHT
                && bb & s & ~CenterFiles // on a side outpost
                && !(b & targets)        // no relevant attacks
                && (!more_than_one(targets & (s & QueenSide ? QueenSide : KingSide))))
                score += UncontestedOutpost * popcount(pos.pieces(PAWN) & (s & QueenSide ? QueenSide : KingSide));
            else if (bb & s)
                score += Outpost[Pt == BISHOP];
            else if (Pt == KNIGHT && bb & b & ~pos.pieces(Us))
                score += ReachableOutpost;

            // Bonus for a knight or bishop shielded by pawn
            if (shift<Down>(pos.pieces(PAWN)) & s)
                score += MinorBehindPawn;

            // Penalty if the piece is far from the king
            if (pos.count<KING>(Us))
            score -= KingProtector[Pt == BISHOP] * distance(pos.square<KING>(Us), s);

            if (Pt == BISHOP)
            {
                // Penalty according to the number of our pawns on the same color square as the
                // bishop, bigger when the center files are blocked with pawns and smaller
                // when the bishop is outside the pawn chain.
                Bitboard blocked = pos.pieces(Us, PAWN) & shift<Down>(pos.pieces());

                score -= BishopPawns[edge_distance(file_of(s), pos.max_file())] * pos.pawns_on_same_color_squares(Us, s)
                                     * (!(attackedBy[Us][PAWN] & s) + popcount(blocked & CenterFiles));

                // Penalty for all enemy pawns x-rayed
                score -= BishopXRayPawns * popcount(attacks_bb<BISHOP>(s) & pos.pieces(Them, PAWN));

                // Bonus for bishop on a long diagonal which can "see" both center squares
                if (more_than_one(attacks_bb<BISHOP>(s, pos.pieces(PAWN)) & Center))
                    score += LongDiagonalBishop;

                // An important Chess960 pattern: a cornered bishop blocked by a friendly
                // pawn diagonally in front of it is a very serious problem, especially
                // when that pawn is also blocked.
                if (   pos.is_chess960()
                    && (s == relative_square(Us, SQ_A1) || s == relative_square(Us, SQ_H1)))
                {
                    Direction d = pawn_push(Us) + (file_of(s) == FILE_A ? EAST : WEST);
                    if (pos.piece_on(s + d) == make_piece(Us, PAWN))
                        score -= !pos.empty(s + d + pawn_push(Us)) ? 4 * make_score(CorneredBishop, CorneredBishop)
                                                                   : 3 * make_score(CorneredBishop, CorneredBishop);
                }
            }
        }

        if (Pt == ROOK)
        {
            // Bonuses for rook on a (semi-)open or closed file
            if (pos.is_on_semiopen_file(Us, s))
            {
                score += RookOnOpenFile[pos.is_on_semiopen_file(Them, s)];
            }
            else
            {
                // If our pawn on this file is blocked, increase penalty
                if ( pos.pieces(Us, PAWN)
                   & shift<Down>(pos.pieces())
                   & file_bb(s))
                {
                    score -= RookOnClosedFile;
                }

                // Penalty when trapped by the king, even more if the king cannot castle
                if (mob <= 3 && pos.count<KING>(Us))
                {
                    File kf = file_of(pos.square<KING>(Us));
                    if ((kf < FILE_E) == (file_of(s) < kf))
                        score -= TrappedRook * (1 + !pos.castling_rights(Us));
                }
            }
        }

        if (Pt == QUEEN)
        {
            // Penalty if any relative pin or discovered attack against the queen
            Bitboard queenPinners;
            if (pos.slider_blockers(pos.pieces(Them, ROOK, BISHOP), s, queenPinners, Them))
                score -= WeakQueen;
        }
    }
    if constexpr (T)
        Trace::add(Pt, Us, score);

    return score;
  }

  // Evaluation::hand() scores pieces of a given color and type in hand
  template<Tracing T> template<Color Us>
  Score Evaluation<T>::hand(PieceType pt) {

    constexpr Color Them = ~Us;

    Score score = SCORE_ZERO;

    if (pos.count_in_hand(Us, pt) > 0 && pt != KING)
    {
        Bitboard b = pos.drop_region(Us, pt) & ~pos.pieces() & (~attackedBy2[Them] | attackedBy[Us][ALL_PIECES]);
        if ((b & kingRing[Them]) && pt != SHOGI_PAWN)
        {
            kingAttackersCountInHand[Us] += pos.count_in_hand(Us, pt);
            kingAttackersWeightInHand[Us] += KingAttackWeights[std::min(pt, FAIRY_PIECES)] * pos.count_in_hand(Us, pt);
            kingAttacksCount[Us] += popcount(b & attackedBy[Them][KING]);
        }
        Bitboard theirHalf = pos.board_bb() & ~forward_ranks_bb(Them, relative_rank(Them, Rank((pos.max_rank() - 1) / 2), pos.max_rank()));
        mobility[Us] += DropMobility * popcount(b & theirHalf & ~attackedBy[Them][ALL_PIECES]);

        // Bonus for Kyoto shogi style drops of promoted pieces
        if (pos.promoted_piece_type(pt) != NO_PIECE_TYPE && pos.drop_promoted())
            score += make_score(std::max(PieceValue[MG][pos.promoted_piece_type(pt)] - PieceValue[MG][pt], VALUE_ZERO),
                                std::max(PieceValue[EG][pos.promoted_piece_type(pt)] - PieceValue[EG][pt], VALUE_ZERO)) / 4 * pos.count_in_hand(Us, pt);

        // Mobility bonus for reversi variants
        if (pos.enclosing_drop())
            mobility[Us] += make_score(500, 500) * popcount(b);

        // Reduce score if there is a deficit of gates
        if (pos.seirawan_gating() && !pos.piece_drops() && pos.count_in_hand(Us, ALL_PIECES) > popcount(pos.gates(Us)))
            score -= make_score(200, 900) / pos.count_in_hand(Us, ALL_PIECES) * (pos.count_in_hand(Us, ALL_PIECES) - popcount(pos.gates(Us)));

        // Redundant pieces that can not be doubled per file (e.g., shogi pawns)
        if (pt == pos.drop_no_doubled())
            score -= make_score(50, 20) * std::max(pos.count_with_hand(Us, pt) - pos.max_file() - 1, 0);
    }

    return score;
  }

  // Evaluation::king() assigns bonuses and penalties to a king of a given color

  template<Tracing T> template<Color Us>
  Score Evaluation<T>::king() const {

    constexpr Color    Them = ~Us;
    Rank r = relative_rank(Us, std::min(Rank((pos.max_rank() - 1) / 2 + 1), pos.max_rank()), pos.max_rank());
    Bitboard Camp = pos.board_bb() & ~forward_ranks_bb(Us, r);

    if (!pos.count<KING>(Us) || !pos.checking_permitted() || pos.checkmate_value() != -VALUE_MATE)
        return SCORE_ZERO;

    Bitboard weak, b1, b2, b3, safe, unsafeChecks = 0;
    Bitboard queenChecks, knightChecks, pawnChecks, otherChecks;
    int kingDanger = 0;
    const Square ksq = pos.square<KING>(Us);

    // Init the score with king shelter and enemy pawns storm
    Score score = pe->king_safety<Us>(pos);

    // Attacked squares defended at most once by our queen or king
    weak =  attackedBy[Them][ALL_PIECES]
          & ~attackedBy2[Us]
          & (~attackedBy[Us][ALL_PIECES] | attackedBy[Us][KING] | attackedBy[Us][QUEEN]);

    // Analyse the safe enemy's checks which are possible on next move
    safe  = ~pos.pieces(Them);
    if (!pos.check_counting() || pos.checks_remaining(Them) > 1)
    safe &= ~attackedBy[Us][ALL_PIECES] | (weak & attackedBy2[Them]);

    b1 = attacks_bb<ROOK  >(ksq, pos.pieces() ^ pos.pieces(Us, QUEEN));
    b2 = attacks_bb<BISHOP>(ksq, pos.pieces() ^ pos.pieces(Us, QUEEN));

    std::function <Bitboard (Color, PieceType)> get_attacks = [this](Color c, PieceType pt) {
        return attackedBy[c][pt] | (pos.piece_drops() && pos.count_in_hand(c, pt) > 0 ? pos.drop_region(c, pt) & ~pos.pieces() : Bitboard(0));
    };
    for (PieceType pt : pos.piece_types())
    {
        switch (pt)
        {
        case QUEEN:
            // Enemy queen safe checks: we count them only if they are from squares from
            // which we can't give a rook check, because rook checks are more valuable.
            queenChecks = (b1 | b2)
                        & get_attacks(Them, QUEEN)
                        & pos.board_bb()
                        & safe
                        & ~attackedBy[Us][QUEEN]
                        & ~(b1 & attackedBy[Them][ROOK]);

            if (queenChecks)
                kingDanger += SafeCheck[QUEEN][more_than_one(queenChecks)];
            break;
        case ROOK:
        case BISHOP:
        case KNIGHT:
            knightChecks = attacks_bb(Us, pt, ksq, pos.pieces() ^ pos.pieces(Us, QUEEN)) & get_attacks(Them, pt) & pos.board_bb();
            if (knightChecks & safe)
                kingDanger += SafeCheck[pt][more_than_one(knightChecks & safe)];
            else
                unsafeChecks |= knightChecks;
            break;
        case PAWN:
            if (pos.piece_drops() && pos.count_in_hand(Them, pt) > 0)
            {
                pawnChecks = attacks_bb(Us, pt, ksq, pos.pieces()) & ~pos.pieces() & pos.board_bb();
                if (pawnChecks & safe)
                    kingDanger += SafeCheck[PAWN][more_than_one(pawnChecks & safe)];
                else
                    unsafeChecks |= pawnChecks;
            }
            break;
        case SHOGI_PAWN:
            if (pos.promoted_piece_type(pt))
            {
                otherChecks = attacks_bb(Us, pos.promoted_piece_type(pt), ksq, pos.pieces()) & attackedBy[Them][pt]
                                 & zone_bb(Them, pos.promotion_rank(), pos.max_rank()) & pos.board_bb();
                if (otherChecks & safe)
                    kingDanger += SafeCheck[FAIRY_PIECES][more_than_one(otherChecks & safe)];
                else
                    unsafeChecks |= otherChecks;
            }
            break;
        case KING:
            break;
        default:
            otherChecks = attacks_bb(Us, pt, ksq, pos.pieces()) & get_attacks(Them, pt) & pos.board_bb();
            if (otherChecks & safe)
                kingDanger += SafeCheck[FAIRY_PIECES][more_than_one(otherChecks & safe)];
            else
                unsafeChecks |= otherChecks;
        }
    }

    // Virtual piece drops
    if (pos.two_boards() && pos.piece_drops())
    {
        for (PieceType pt : pos.piece_types())
            if (pos.count_in_hand(Them, pt) <= 0 && (attacks_bb(Us, pt, ksq, pos.pieces()) & safe & pos.drop_region(Them, pt) & ~pos.pieces()))
            {
                kingDanger += VirtualCheck * 500 / (500 + PieceValue[MG][pt]);
                // Presumably a mate threat
                if (!(attackedBy[Us][KING] & ~(attackedBy[Them][ALL_PIECES] | pos.pieces(Us))))
                    kingDanger += 2000;
            }
    }

    if (pos.check_counting())
        kingDanger += kingDanger * 7 / (3 + pos.checks_remaining(Them));

    Square s = file_of(ksq) == FILE_A ? ksq + EAST : file_of(ksq) == pos.max_file() ? ksq + WEST : ksq;
    Bitboard kingFlank = pos.max_file() == FILE_H ? KingFlank[file_of(ksq)] : file_bb(s) | adjacent_files_bb(s);

    // Find the squares that opponent attacks in our king flank, the squares
    // which they attack twice in that flank, and the squares that we defend.
    b1 = attackedBy[Them][ALL_PIECES] & kingFlank & Camp;
    b2 = b1 & attackedBy2[Them];
    b3 = attackedBy[Us][ALL_PIECES] & kingFlank & Camp;

    int kingFlankAttack  = popcount(b1) + popcount(b2);
    int kingFlankDefense = popcount(b3);

    kingDanger +=        kingAttackersCount[Them] * kingAttackersWeight[Them]
                 +       kingAttackersCountInHand[Them] * kingAttackersWeight[Them]
                 +       kingAttackersCount[Them] * kingAttackersWeightInHand[Them]
                 + 183 * popcount(kingRing[Us] & (weak | ~pos.board_bb(Us, KING))) * (1 + pos.captures_to_hand() + pos.check_counting())
                 + 148 * popcount(unsafeChecks) * (1 + pos.check_counting())
                 +  98 * popcount(pos.blockers_for_king(Us))
                 +  69 * kingAttacksCount[Them] * (2 + 8 * pos.check_counting() + pos.captures_to_hand()) / 2
                 +   3 * kingFlankAttack * kingFlankAttack / 8
                 +       mg_value(mobility[Them] - mobility[Us]) * int(!pos.captures_to_hand())
                 - 873 * !(pos.major_pieces(Them) || pos.captures_to_hand())
                       * 2 / (2 + 2 * pos.check_counting() + 2 * pos.two_boards() + 2 * pos.makpong()
                                + (pos.king_type() != KING) * (pos.diagonal_lines() ? 1 : 2))
                 - 100 * bool(attackedBy[Us][KNIGHT] & attackedBy[Us][KING])
                 -   6 * mg_value(score) / 8
                 -   4 * kingFlankDefense
                 +  37;

    // Transform the kingDanger units into a Score, and subtract it from the evaluation
    if (kingDanger > 100)
        score -= make_score(std::min(kingDanger, 3500) * kingDanger / 4096, kingDanger / 16);

    // Penalty when our king is on a pawnless flank
    if (!(pos.pieces(PAWN) & kingFlank))
        score -= PawnlessFlank;

    // Penalty if king flank is under attack, potentially moving toward the king
    score -= FlankAttacks * kingFlankAttack * (1 + 5 * pos.captures_to_hand() + pos.check_counting());

    if (pos.check_counting())
        score += make_score(0, mg_value(score) * 2 / (2 + pos.checks_remaining(Them)));

    if (pos.king_type() == WAZIR)
        score += make_score(0, mg_value(score) / 2);

    // For drop games, king danger is independent of game phase, but dependent on material density
    if (pos.captures_to_hand() || pos.two_boards())
        score = make_score(mg_value(score) * me->material_density() / 11000,
                           mg_value(score) * me->material_density() / 11000);

    if constexpr (T)
        Trace::add(KING, Us, score);

    return score;
  }


  // Evaluation::threats() assigns bonuses according to the types of the
  // attacking and the attacked pieces.

  template<Tracing T> template<Color Us>
  Score Evaluation<T>::threats() const {

    constexpr Color     Them     = ~Us;
    constexpr Direction Up       = pawn_push(Us);
    constexpr Bitboard  TRank3BB = (Us == WHITE ? Rank3BB : Rank6BB);

    Bitboard b, weak, defended, nonPawnEnemies, stronglyProtected, safe;
    Score score = SCORE_ZERO;

    // Bonuses for variants with mandatory captures
    if (pos.must_capture())
    {
        // Penalties for possible captures
        Bitboard captures = attackedBy[Us][ALL_PIECES] & pos.pieces(Them);
        if (captures)
            score -= make_score(2000, 2000) / (1 + popcount(captures & attackedBy[Them][ALL_PIECES] & ~attackedBy2[Us]));

        // Bonus if we threaten to force captures
        Bitboard moves = 0, piecebb = pos.pieces(Us);
        while (piecebb)
        {
            Square s = pop_lsb(piecebb);
            if (type_of(pos.piece_on(s)) != KING)
                moves |= pos.moves_from(Us, type_of(pos.piece_on(s)), s);
        }
        score += make_score(200, 200) * popcount(attackedBy[Them][ALL_PIECES] & moves & ~pos.pieces());
        score += make_score(200, 220) * popcount(attackedBy[Them][ALL_PIECES] & moves & ~pos.pieces() & ~attackedBy2[Us]);
    }

    // Extinction threats
    if (pos.extinction_value() == -VALUE_MATE)
    {
        Bitboard bExt = attackedBy[Us][ALL_PIECES] & pos.pieces(Them);
        for (PieceType pt : pos.extinction_piece_types())
        {
            if (pt == ALL_PIECES)
                continue;
            int denom = std::max(pos.count_with_hand(Them, pt) - pos.extinction_piece_count(), 1);
            // Explosion threats
            if (pos.blast_on_capture())
            {
                int evasions = popcount(((attackedBy[Them][pt] & ~pos.pieces(Them)) | pos.pieces(Them, pt)) & ~attackedBy[Us][ALL_PIECES]) * denom;
                int attacks = popcount((attackedBy[Them][pt] | pos.pieces(Them, pt)) & attackedBy[Us][ALL_PIECES]);
                int explosions = 0;

                Bitboard bExtBlast = bExt & (attackedBy2[Us] | ~attackedBy[Us][pt]);
                while (bExtBlast)
                {
                    Square s = pop_lsb(bExtBlast);
                    if (((attacks_bb<KING>(s) | s) & pos.pieces(Them, pt)) && !(attacks_bb<KING>(s) & pos.pieces(Us, pt)))
                        explosions++;
                }
                int danger = 20 * attacks / (evasions + 1) + 40 * explosions;
                score += make_score(danger * (100 + danger), 0);
            }
            else
                // Direct extinction threats
                score += make_score(1000, 1000) / (denom * denom) * popcount(bExt & pos.pieces(Them, pt));
        }
    }

    // Non-pawn enemies
    nonPawnEnemies = pos.pieces(Them) & ~pos.pieces(PAWN, SHOGI_PAWN) & ~pos.pieces(SOLDIER);

    // Squares strongly protected by the enemy, either because they defend the
    // square with a pawn, or because they defend the square twice and we don't.
    stronglyProtected =  (attackedBy[Them][PAWN] | attackedBy[Them][SHOGI_PAWN] | attackedBy[Them][SOLDIER])
                       | (attackedBy2[Them] & ~attackedBy2[Us]);

    // Non-pawn enemies, strongly protected
    defended = nonPawnEnemies & stronglyProtected;

    // Enemies not strongly protected and under our attack
    weak = pos.pieces(Them) & ~stronglyProtected & attackedBy[Us][ALL_PIECES];

    // Bonus according to the kind of attacking pieces
    if (defended | weak)
    {
        b = (defended | weak) & (attackedBy[Us][KNIGHT] | attackedBy[Us][BISHOP]);
        while (b)
            score += ThreatByMinor[type_of(pos.piece_on(pop_lsb(b)))];

        b = weak & attackedBy[Us][ROOK];
        while (b)
            score += ThreatByRook[type_of(pos.piece_on(pop_lsb(b)))];

        if (weak & attackedBy[Us][KING])
            score += ThreatByKing;

        b =  ~attackedBy[Them][ALL_PIECES]
           | (nonPawnEnemies & attackedBy2[Us]);
        score += Hanging * popcount(weak & b);

        // Additional bonus if weak piece is only protected by a queen
        score += WeakQueenProtection * popcount(weak & attackedBy[Them][QUEEN]);
    }

    // Bonus for restricting their piece moves
    b =   attackedBy[Them][ALL_PIECES]
       & ~stronglyProtected
       &  attackedBy[Us][ALL_PIECES];
    score += RestrictedPiece * popcount(b);

    // Protected or unattacked squares
    safe = ~attackedBy[Them][ALL_PIECES] | attackedBy[Us][ALL_PIECES];

    // Bonus for attacking enemy pieces with our relatively safe pawns
    b = pos.pieces(Us, PAWN) & safe;
    b = pawn_attacks_bb<Us>(b) & nonPawnEnemies;
    score += ThreatBySafePawn * popcount(b);

    // Find squares where our pawns can push on the next move
    b  = shift<Up>(pos.pieces(Us, PAWN)) & ~pos.pieces();
    b |= shift<Up>(b & TRank3BB) & ~pos.pieces();

    // Keep only the squares which are relatively safe
    b &= ~attackedBy[Them][PAWN] & safe;

    // Bonus for safe pawn threats on the next move
    b = (pawn_attacks_bb<Us>(b) | shift<Up>(shift<Up>(pos.pieces(Us, SHOGI_PAWN, SOLDIER)))) & nonPawnEnemies;
    score += ThreatByPawnPush * popcount(b);

    // Bonus for threats on the next moves against enemy queen
    if (pos.count<QUEEN>(Them) == 1)
    {
        bool queenImbalance = pos.count<QUEEN>() == 1;

        Square s = pos.square<QUEEN>(Them);
        safe =   mobilityArea[Us]
              & ~pos.pieces(Us, PAWN)
              & ~stronglyProtected;

        b = attackedBy[Us][KNIGHT] & attacks_bb<KNIGHT>(s);

        score += KnightOnQueen * popcount(b & safe) * (1 + queenImbalance);

        b =  (attackedBy[Us][BISHOP] & attacks_bb<BISHOP>(s, pos.pieces()))
           | (attackedBy[Us][ROOK  ] & attacks_bb<ROOK  >(s, pos.pieces()));

        score += SliderOnQueen * popcount(b & safe & attackedBy2[Us]) * (1 + queenImbalance);
    }

    if constexpr (T)
        Trace::add(THREAT, Us, score);

    return score;
  }

  // Evaluation::passed() evaluates the passed pawns and candidate passed
  // pawns of the given color.

  template<Tracing T> template<Color Us>
  Score Evaluation<T>::passed() const {

    constexpr Color     Them = ~Us;
    constexpr Direction Up   = pawn_push(Us);
    constexpr Direction Down = -Up;

    auto king_proximity = [&](Color c, Square s) {
      return pos.extinction_value() == VALUE_MATE ? 0 : pos.count<KING>(c) ? std::min(distance(pos.square<KING>(c), s), 5) : 5;
    };

    Bitboard b, bb, squaresToQueen, unsafeSquares, blockedPassers, helpers;
    Score score = SCORE_ZERO;

    b = pe->passed_pawns(Us);

    blockedPassers = b & shift<Down>(pos.pieces(Them, PAWN));
    if (blockedPassers)
    {
        helpers =  shift<Up>(pos.pieces(Us, PAWN))
                 & ~pos.pieces(Them)
                 & (~attackedBy2[Them] | attackedBy[Us][ALL_PIECES]);

        // Remove blocked candidate passers that don't have help to pass
        b &=  ~blockedPassers
            | shift<WEST>(helpers)
            | shift<EAST>(helpers);
    }

    while (b)
    {
        Square s = pop_lsb(b);

        assert(!(pos.pieces(Them, PAWN) & forward_file_bb(Us, s + Up)));

        int r = std::max(RANK_8 - std::max(pos.promotion_rank() - relative_rank(Us, s, pos.max_rank()), 0), 0);

        Score bonus = PassedRank[r];

        if (r > RANK_3)
        {
            int w = 5 * r - 13;
            Square blockSq = s + Up;

            // Adjust bonus based on the king's proximity
            bonus += make_score(0, (  king_proximity(Them, blockSq) * 19 / 4
                                    - king_proximity(Us,   blockSq) *  2) * w);

            // If blockSq is not the queening square then consider also a second push
            if (r != RANK_7)
                bonus -= make_score(0, king_proximity(Us, blockSq + Up) * w);

            // If the pawn is free to advance, then increase the bonus
            if (pos.empty(blockSq))
            {
                squaresToQueen = forward_file_bb(Us, s);
                unsafeSquares = passed_pawn_span(Us, s);

                bb = forward_file_bb(Them, s) & pos.pieces(ROOK, QUEEN);

                if (!(pos.pieces(Them) & bb))
                    unsafeSquares &= attackedBy[Them][ALL_PIECES] | pos.pieces(Them);

                // If there are no enemy pieces or attacks on passed pawn span, assign a big bonus.
                // Or if there is some, but they are all attacked by our pawns, assign a bit smaller bonus.
                // Otherwise assign a smaller bonus if the path to queen is not attacked
                // and even smaller bonus if it is attacked but block square is not.
                int k = !unsafeSquares                    ? 36 :
                !(unsafeSquares & ~attackedBy[Us][PAWN])  ? 30 :
                        !(unsafeSquares & squaresToQueen) ? 17 :
                        !(unsafeSquares & blockSq)        ?  7 :
                                                             0 ;

                // Assign a larger bonus if the block square is defended
                if ((pos.pieces(Us) & bb) || (attackedBy[Us][ALL_PIECES] & blockSq))
                    k += 5;

                bonus += make_score(k * w, k * w);
            }
        } // r > RANK_3

        score += bonus - PassedFile * edge_distance(file_of(s), pos.max_file());
    }

    // Scale by maximum promotion piece value
    Value maxMg = VALUE_ZERO, maxEg = VALUE_ZERO;
    for (PieceType pt : pos.promotion_piece_types())
    {
        maxMg = std::max(maxMg, PieceValue[MG][pt]);
        maxEg = std::max(maxEg, PieceValue[EG][pt]);
    }
    score = make_score(mg_value(score) * int(maxMg - PawnValueMg) / (QueenValueMg - PawnValueMg),
                       eg_value(score) * int(maxEg - PawnValueEg) / (QueenValueEg - PawnValueEg));

    // Score passed shogi pawns
    PieceType pt = pos.promoted_piece_type(SHOGI_PAWN);
    if (pt != NO_PIECE_TYPE)
    {
        b = pos.pieces(Us, SHOGI_PAWN);
        while (b)
        {
            Square s = pop_lsb(b);
            if ((pos.pieces(Them, SHOGI_PAWN) & forward_file_bb(Us, s)) || relative_rank(Us, s, pos.max_rank()) == pos.max_rank())
                continue;

            Square blockSq = s + Up;
            int d = 2 * std::max(pos.promotion_rank() - relative_rank(Us, s, pos.max_rank()), 1);
            d += !!(attackedBy[Them][ALL_PIECES] & ~attackedBy2[Us] & blockSq);
            score += make_score(PieceValue[MG][pt], PieceValue[EG][pt]) / (d * d);
        }
    }

    if constexpr (T)
        Trace::add(PASSED, Us, score);

    return score;
  }


  // Evaluation::space() computes a space evaluation for a given side, aiming to improve game
  // play in the opening. It is based on the number of safe squares on the four central files
  // on ranks 2 to 4. Completely safe squares behind a friendly pawn are counted twice.
  // Finally, the space bonus is multiplied by a weight which decreases according to occupancy.

  template<Tracing T> template<Color Us>
  Score Evaluation<T>::space() const {

    bool pawnsOnly = !(pos.pieces(Us) ^ pos.pieces(Us, PAWN));

    // Early exit if, for example, both queens or 6 minor pieces have been exchanged
    if (pos.non_pawn_material() < SpaceThreshold && !pawnsOnly && pos.double_step_enabled())
        return SCORE_ZERO;

    constexpr Color Them     = ~Us;
    constexpr Direction Down = -pawn_push(Us);
    constexpr Bitboard SpaceMask =
      Us == WHITE ? CenterFiles & (Rank2BB | Rank3BB | Rank4BB)
                  : CenterFiles & (Rank7BB | Rank6BB | Rank5BB);

    // Find the available squares for our pieces inside the area defined by SpaceMask
    Bitboard safe =   SpaceMask
                   & ~pos.pieces(Us, PAWN)
                   & ~attackedBy[Them][PAWN];

    // Find all squares which are at most three squares behind some friendly pawn
    Bitboard behind = pos.pieces(Us, PAWN);
    behind |= shift<Down>(behind);
    behind |= shift<Down+Down>(behind);

    if (pawnsOnly)
    {
        safe = pos.board_bb() & ((attackedBy2[Us] & ~attackedBy2[Them]) | (attackedBy[Us][PAWN] & ~pos.pieces(Us, PAWN)));
        behind = 0;
    }

    // Compute space score based on the number of safe squares and number of our pieces
    // increased with number of total blocked pawns in position.
    int bonus = popcount(safe) + popcount(behind & safe & ~attackedBy[Them][ALL_PIECES]);
    int weight = pos.count<ALL_PIECES>(Us) - 3 + std::min(pe->blocked_count(), 9);
    Score score = make_score(bonus * weight * weight / 16, 0);

    if (pos.capture_the_flag(Us))
        score += make_score(200, 200) * popcount(behind & safe & pos.capture_the_flag(Us));

    if constexpr (T)
        Trace::add(SPACE, Us, score);

    return score;
  }


  // Evaluation::variant() computes variant-specific evaluation bonuses for a given side.

  template<Tracing T> template<Color Us>
  Score Evaluation<T>::variant() const {

    constexpr Color Them = ~Us;
    constexpr Direction Down = pawn_push(Them);

    Score score = SCORE_ZERO;

    // Capture the flag
    if (pos.capture_the_flag(Us))
    {
        PieceType ptCtf = pos.capture_the_flag_piece();
        Bitboard ctfPieces = pos.pieces(Us, ptCtf);
        Bitboard ctfTargets = pos.capture_the_flag(Us) & pos.board_bb();
        Bitboard onHold = 0;
        Bitboard onHold2 = 0;
        Bitboard processed = 0;
        Bitboard blocked = pos.pieces(Us, PAWN) | attackedBy[Them][ALL_PIECES];
        Bitboard doubleBlocked =  attackedBy2[Them]
                                | (pos.pieces(Us, PAWN) & (shift<Down>(pos.pieces()) | attackedBy[Them][ALL_PIECES]))
                                | (pos.pieces(Them) & pe->pawn_attacks(Them))
                                | (pawn_attacks_bb<Them>(pos.pieces(Them, PAWN) & pe->pawn_attacks(Them)));
        Bitboard inaccessible = pos.pieces(Us, PAWN) & shift<Down>(pos.pieces(Them, PAWN));
        // Traverse all paths of the CTF pieces to the CTF targets.
        // Put squares that are attacked or occupied on hold for one iteration.
        // This reflects that likely a move will be needed to block or capture the attack.
        for (int dist = 0; (ctfPieces || onHold || onHold2) && (ctfTargets & ~processed); dist++)
        {
            int wins = popcount(ctfTargets & ctfPieces);
            if (wins)
                score += make_score(4000, 4000) * wins / (wins + dist * dist);
            Bitboard current = ctfPieces & ~ctfTargets;
            processed |= ctfPieces;
            ctfPieces = onHold & ~processed;
            onHold = onHold2 & ~processed;
            onHold2 = 0;
            while (current)
            {
                Square s = pop_lsb(current);
                Bitboard attacks = (  (PseudoAttacks[Us][ptCtf][s] & pos.pieces())
                                    | (PseudoMoves[Us][ptCtf][s] & ~pos.pieces())) & ~processed & pos.board_bb();
                ctfPieces |= attacks & ~blocked;
                onHold |= attacks & ~doubleBlocked;
                onHold2 |= attacks & ~inaccessible;
            }
        }
    }

    // nCheck
    if (pos.check_counting())
    {
        int remainingChecks = pos.checks_remaining(Us);
        assert(remainingChecks > 0);
        score += make_score(3600, 1000) / (remainingChecks * remainingChecks);
    }

    // Extinction
    if (pos.extinction_value() != VALUE_NONE)
    {
        for (PieceType pt : pos.extinction_piece_types())
            if (pt != ALL_PIECES)
            {
                // Single piece type extinction bonus
                int denom = std::max(pos.count(Us, pt) - pos.extinction_piece_count(), 1);
                if (pos.count(Them, pt) >= pos.extinction_opponent_piece_count() || pos.two_boards())
                    score += make_score(1000000 / (500 + PieceValue[MG][pt]),
                                        1000000 / (500 + PieceValue[EG][pt])) / (denom * denom)
                            * (pos.extinction_value() / VALUE_MATE);
            }
            else if (pos.extinction_value() == VALUE_MATE)
            {
                // Losing chess variant bonus
                score += make_score(pos.non_pawn_material(Us), pos.non_pawn_material(Us)) / pos.count<ALL_PIECES>(Us);
            }
            else if (pos.count<PAWN>(Us) == pos.count<ALL_PIECES>(Us))
            {
                // Pawns easy to stop/capture
                int l = 0, m = 0, r = popcount(pos.pieces(Us, PAWN) & file_bb(FILE_A));
                for (File f = FILE_A; f <= pos.max_file(); ++f)
                {
                    l = m; m = r; r = popcount(pos.pieces(Us, PAWN) & shift<EAST>(file_bb(f)));
                    score -= make_score(80 - 10 * (edge_distance(f, pos.max_file()) % 2),
                                        80 - 15 * (edge_distance(f, pos.max_file()) % 2)) * m / (1 + l * r);
                }
            }
            else if (pos.count<PAWN>(Them) == pos.count<ALL_PIECES>(Them))
            {
                // Add a bonus according to how close we are to breaking through the pawn wall
                int dist = 8;
                Bitboard breakthroughs = attackedBy[Us][ALL_PIECES] & rank_bb(relative_rank(Us, pos.max_rank(), pos.max_rank()));
                if (breakthroughs)
                    dist = attackedBy[Us][QUEEN] & breakthroughs ? 0 : 1;
                else for (File f = FILE_A; f <= pos.max_file(); ++f)
                    dist = std::min(dist, popcount(pos.pieces(PAWN) & file_bb(f)));
                score += make_score(70, 70) * pos.count<PAWN>(Them) / (1 + dist * dist) / (pos.pieces(Us, QUEEN) ? 2 : 4);
            }
    }

    // Connect-n
    if (pos.connect_n() > 0)
    {
        for (Direction d : {NORTH, NORTH_EAST, EAST, SOUTH_EAST})
        {
            // Find sufficiently large gaps
            Bitboard b = pos.board_bb() & ~pos.pieces(Them);
            for (int i = 1; i < pos.connect_n(); i++)
                b &= shift(d, b);
            // Count number of pieces per gap
            while (b)
            {
                Square s = pop_lsb(b);
                int c = 0;
                for (int j = 0; j < pos.connect_n(); j++)
                    if (pos.pieces(Us) & (s - j * d))
                        c++;
                score += make_score(200, 200)  * c / (pos.connect_n() - c) / (pos.connect_n() - c);
            }
        }
    }

    // Potential piece flips (Reversi)
    if (pos.flip_enclosed_pieces())
    {
        // Stable pieces
        if (pos.flip_enclosed_pieces() == REVERSI)
        {
            Bitboard edges = (FileABB | file_bb(pos.max_file()) | Rank1BB | rank_bb(pos.max_rank())) & pos.board_bb();
            Bitboard edgePieces = pos.pieces(Us) & edges;
            while (edgePieces)
            {
                Bitboard connectedEdge = attacks_bb(Us, ROOK, pop_lsb(edgePieces), ~(pos.pieces(Us) & edges)) & edges;
                if (!more_than_one(connectedEdge & ~pos.pieces(Us)))
                    score += make_score(300, 300);
                else if (!(connectedEdge & ~pos.pieces()))
                    score += make_score(200, 200);
            }
        }

        // Unstable
        Bitboard unstable = 0;
        Bitboard drops = pos.drop_region(Them, IMMOBILE_PIECE);
        while (drops)
        {
            Square s = pop_lsb(drops);
            if (pos.flip_enclosed_pieces() == REVERSI)
            {
                Bitboard b = attacks_bb(Them, QUEEN, s, ~pos.pieces(Us)) & ~PseudoAttacks[Them][KING][s] & pos.pieces(Them);
                while(b)
                    unstable |= between_bb(s, pop_lsb(b));
            }
            else
                unstable |= PseudoAttacks[Them][KING][s] & pos.pieces(Us);
        }
        score -= make_score(200, 200) * popcount(unstable);
    }

    if (T)
        Trace::add(VARIANT, Us, score);

    return score;
  }


  // Evaluation::winnable() adjusts the midgame and endgame score components, based on
  // the known attacking/defending status of the players. The final value is derived
  // by interpolation from the midgame and endgame values.

  template<Tracing T>
  Value Evaluation<T>::winnable(Score score) const {

    // No initiative bonus for extinction variants
    int complexity = 0;
    bool pawnsOnBothFlanks = true;
    if (pos.extinction_value() == VALUE_NONE && !pos.captures_to_hand() && !pos.connect_n() && !pos.material_counting())
    {
    int outflanking = !pos.count<KING>(WHITE) || !pos.count<KING>(BLACK) ? 0
                     :  distance<File>(pos.square<KING>(WHITE), pos.square<KING>(BLACK))
                    + int(rank_of(pos.square<KING>(WHITE)) - rank_of(pos.square<KING>(BLACK)));

        pawnsOnBothFlanks =   (pos.pieces(PAWN) & QueenSide)
                            && (pos.pieces(PAWN) & KingSide);

    bool almostUnwinnable =   outflanking < 0
                           && pos.stalemate_value() == VALUE_DRAW
                           && !pawnsOnBothFlanks;

    bool infiltration =   (pos.count<KING>(WHITE) && rank_of(pos.square<KING>(WHITE)) > RANK_4)
                       || (pos.count<KING>(BLACK) && rank_of(pos.square<KING>(BLACK)) < RANK_5);

    // Compute the initiative bonus for the attacking side
    complexity =       9 * pe->passed_count()
                    + 12 * pos.count<PAWN>()
                    + 15 * pos.count<SOLDIER>()
                    +  9 * outflanking
                    + 21 * pawnsOnBothFlanks
                    + 24 * infiltration
                    + 51 * !pos.non_pawn_material()
                    - 43 * almostUnwinnable
                    -110 ;
    }

    Value mg = mg_value(score);
    Value eg = eg_value(score);

    // Now apply the bonus: note that we find the attacking side by extracting the
    // sign of the midgame or endgame values, and that we carefully cap the bonus
    // so that the midgame and endgame scores do not change sign after the bonus.
    int u = ((mg > 0) - (mg < 0)) * std::clamp(complexity + 50, -abs(mg), 0);
    int v = ((eg > 0) - (eg < 0)) * std::max(complexity, -abs(eg));

    mg += u;
    eg += v;

    // Compute the scale factor for the winning side
    Color strongSide = eg > VALUE_DRAW ? WHITE : BLACK;
    int sf = me->scale_factor(pos, strongSide);

    // If scale factor is not already specific, scale up/down via general heuristics
    if (sf == SCALE_FACTOR_NORMAL && !pos.captures_to_hand() && !pos.material_counting())
    {
        if (pos.opposite_bishops())
        {
            // For pure opposite colored bishops endgames use scale factor
            // based on the number of passed pawns of the strong side.
            if (   pos.non_pawn_material(WHITE) == BishopValueMg
                && pos.non_pawn_material(BLACK) == BishopValueMg)
                sf = 18 + 4 * popcount(pe->passed_pawns(strongSide));
            // For every other opposite colored bishops endgames use scale factor
            // based on the number of all pieces of the strong side.
            else
                sf = 22 + 3 * pos.count<ALL_PIECES>(strongSide);
        }
        // For rook endgames with strong side not having overwhelming pawn number advantage
        // and its pawns being on one flank and weak side protecting its pieces with a king
        // use lower scale factor.
        else if (  pos.non_pawn_material(WHITE) == RookValueMg
                && pos.non_pawn_material(BLACK) == RookValueMg
                && pos.count<PAWN>(strongSide) - pos.count<PAWN>(~strongSide) <= 1
                && bool(KingSide & pos.pieces(strongSide, PAWN)) != bool(QueenSide & pos.pieces(strongSide, PAWN))
                && pos.count<KING>(~strongSide)
                && (attacks_bb<KING>(pos.square<KING>(~strongSide)) & pos.pieces(~strongSide, PAWN)))
            sf = 36;
        // For queen vs no queen endgames use scale factor
        // based on number of minors of side that doesn't have queen.
        else if (pos.count<QUEEN>() == 1)
            sf = 37 + 3 * (pos.count<QUEEN>(WHITE) == 1 ? pos.count<BISHOP>(BLACK) + pos.count<KNIGHT>(BLACK)
                                                        : pos.count<BISHOP>(WHITE) + pos.count<KNIGHT>(WHITE));
        // In every other case use scale factor based on
        // the number of pawns of the strong side reduced if pawns are on a single flank.
        else
            sf = std::min(sf, 36 + 7 * (pos.count<PAWN>(strongSide) + pos.count<SOLDIER>(strongSide))) - 4 * !pawnsOnBothFlanks;

        // Reduce scale factor in case of pawns being on a single flank
        sf -= 4 * !pawnsOnBothFlanks;
    }

    // Interpolate between the middlegame and (scaled by 'sf') endgame score
    v =  mg * int(me->game_phase())
       + eg * int(PHASE_MIDGAME - me->game_phase()) * ScaleFactor(sf) / SCALE_FACTOR_NORMAL;
    v /= PHASE_MIDGAME;

    if constexpr (T)
    {
        Trace::add(WINNABLE, make_score(u, eg * ScaleFactor(sf) / SCALE_FACTOR_NORMAL - eg_value(score)));
        Trace::add(TOTAL, make_score(mg, eg * ScaleFactor(sf) / SCALE_FACTOR_NORMAL));
    }

    return Value(v);
  }


  // Evaluation::value() is the main function of the class. It computes the various
  // parts of the evaluation and returns the value of the position from the point
  // of view of the side to move.

  template<Tracing T>
  Value Evaluation<T>::value() {

    assert(!pos.checkers());
    assert(!pos.is_immediate_game_end());

    // Probe the material hash table
    me = Material::probe(pos);

    // If we have a specialized evaluation function for the current material
    // configuration, call it and return.
    if (me->specialized_eval_exists())
        return me->evaluate(pos);

    // Initialize score by reading the incrementally updated scores included in
    // the position object (material + piece square tables) and the material
    // imbalance. Score is computed internally from the white point of view.
    Score score = pos.psq_score();
    if (T)
        Trace::add(MATERIAL, score);
    score += me->imbalance() + pos.this_thread()->contempt;

    // Probe the pawn hash table
    pe = Pawns::probe(pos);
    score += pe->pawn_score(WHITE) - pe->pawn_score(BLACK);

    // Early exit if score is high
    auto lazy_skip = [&](Value lazyThreshold) {
        return abs(mg_value(score) + eg_value(score)) / 2 > lazyThreshold + pos.non_pawn_material() / 64;
    };

    if (lazy_skip(LazyThreshold1) && Options["UCI_Variant"] == "chess")
        goto make_v;

    // Main evaluation begins here
    std::memset(attackedBy, 0, sizeof(attackedBy));
    initialize<WHITE>();
    initialize<BLACK>();

    // Pieces evaluated first (also populates attackedBy, attackedBy2).
    // For unused piece types, we still need to set attack bitboard to zero.
    for (PieceType pt : pos.piece_types())
        if (pt != SHOGI_PAWN && pt != PAWN && pt != KING)
            score += pieces<WHITE>(pt) - pieces<BLACK>(pt);

    // Evaluate pieces in hand once attack tables are complete
    if (pos.piece_drops() || pos.seirawan_gating())
        for (PieceType pt : pos.piece_types())
            score += hand<WHITE>(pt) - hand<BLACK>(pt);

    score += (mobility[WHITE] - mobility[BLACK]) * (1 + pos.captures_to_hand() + pos.must_capture() + pos.check_counting());

    // More complex interactions that require fully populated attack bitboards
    score +=  king<   WHITE>() - king<   BLACK>()
            + passed< WHITE>() - passed< BLACK>()
            + variant<WHITE>() - variant<BLACK>();

    if (lazy_skip(LazyThreshold2) && Options["UCI_Variant"] == "chess")
        goto make_v;

    score +=  threats<WHITE>() - threats<BLACK>()
            + space<  WHITE>() - space<  BLACK>();

make_v:
    // Derive single value from mg and eg parts of score
    Value v = winnable(score);

    // In case of tracing add all remaining individual evaluation terms
    if constexpr (T)
    {
        Trace::add(IMBALANCE, me->imbalance());
        Trace::add(PAWN, pe->pawn_score(WHITE), pe->pawn_score(BLACK));
        Trace::add(MOBILITY, mobility[WHITE], mobility[BLACK]);
    }

    // Evaluation grain
    v = (v / 16) * 16;

    // Side to move point of view
    v = (pos.side_to_move() == WHITE ? v : -v);

    return v;
  }


  /// Fisher Random Chess: correction for cornered bishops, to fix chess960 play with NNUE

  Value fix_FRC(const Position& pos) {

    constexpr Bitboard Corners =  Bitboard(1ULL) << SQ_A1 | Bitboard(1ULL) << SQ_H1 | Bitboard(1ULL) << SQ_A8 | Bitboard(1ULL) << SQ_H8;

    if (!(pos.pieces(BISHOP) & Corners))
        return VALUE_ZERO;

    int correction = 0;

    if (   pos.piece_on(SQ_A1) == W_BISHOP
        && pos.piece_on(SQ_B2) == W_PAWN)
        correction += !pos.empty(SQ_B3) ? -CorneredBishop * 4
                                        : -CorneredBishop * 3;

    if (   pos.piece_on(SQ_H1) == W_BISHOP
        && pos.piece_on(SQ_G2) == W_PAWN)
        correction += !pos.empty(SQ_G3) ? -CorneredBishop * 4
                                        : -CorneredBishop * 3;

    if (   pos.piece_on(SQ_A8) == B_BISHOP
        && pos.piece_on(SQ_B7) == B_PAWN)
        correction += !pos.empty(SQ_B6) ? CorneredBishop * 4
                                        : CorneredBishop * 3;

    if (   pos.piece_on(SQ_H8) == B_BISHOP
        && pos.piece_on(SQ_G7) == B_PAWN)
        correction += !pos.empty(SQ_G6) ? CorneredBishop * 4
                                        : CorneredBishop * 3;

    return pos.side_to_move() == WHITE ?  Value(correction)
                                       : -Value(correction);
  }

} // namespace Eval


/// evaluate() is the evaluator for the outer world. It returns a static
/// evaluation of the position from the point of view of the side to move.

Value Eval::evaluate(const Position& pos) {

  pos.this_thread()->on_eval();

  Value v;

  if (NNUE::useNNUE == NNUE::UseNNUEMode::Pure) {
      v = NNUE::evaluate(pos);

      // Guarantee evaluation does not hit the tablebase range
      v = std::clamp(v, VALUE_TB_LOSS_IN_MAX_PLY + 1, VALUE_TB_WIN_IN_MAX_PLY - 1);

      return v;
  }
  else if (NNUE::useNNUE == NNUE::UseNNUEMode::False)
      v = Evaluation<NO_TRACE>(pos).value();
  else
  {
      // Scale and shift NNUE for compatibility with search and classical evaluation
      auto  adjusted_NNUE = [&]()
      {

         int scale = 903 + 28 * pos.count<PAWN>() + 28 * pos.non_pawn_material() / 1024;

         Value nnue = NNUE::evaluate(pos, true) * scale / 1024;

         if (pos.is_chess960())
             nnue += fix_FRC(pos);

         if (pos.check_counting())
         {
             Color us = pos.side_to_move();
             nnue +=  6 * scale / (5 * pos.checks_remaining( us))
                    - 6 * scale / (5 * pos.checks_remaining(~us));
         }

         return nnue;
      };

      // If there is PSQ imbalance we use the classical eval. We also introduce
      // a small probability of using the classical eval when PSQ imbalance is small.
      Value psq = Value(abs(eg_value(pos.psq_score())));
      int   r50 = 16 + pos.rule50_count();
      bool  pure = !pos.check_counting();
      bool  largePsq = psq * 16 > (NNUEThreshold1 + pos.non_pawn_material() / 64) * r50 && !pure;
      bool  classical = largePsq;

      // Use classical evaluation for really low piece endgames.
      // One critical case is the draw for bishop + A/H file pawn vs naked king.
      bool lowPieceEndgame =   pos.non_pawn_material() == BishopValueMg
                            || (pos.non_pawn_material() < 2 * RookValueMg && pos.count<PAWN>() < 2);

      v = classical || lowPieceEndgame ? Evaluation<NO_TRACE>(pos).value()
                                       : adjusted_NNUE();

      // If the classical eval is small and imbalance large, use NNUE nevertheless.
      // For the case of opposite colored bishops, switch to NNUE eval with small
      // probability if the classical eval is less than the threshold.
      if (    largePsq
          && !lowPieceEndgame
          && (   abs(v) * 16 < NNUEThreshold2 * r50
              || (   pos.opposite_bishops()
                  && abs(v) * 16 < (NNUEThreshold1 + pos.non_pawn_material() / 64) * r50)))
          v = adjusted_NNUE();
  }

  // Damp down the evaluation linearly when shuffling
  if (pos.n_move_rule())
  {
      v = v * (2 * pos.n_move_rule() - pos.rule50_count()) / (2 * pos.n_move_rule());
      if (pos.material_counting())
          v += pos.material_counting_result() / (10 * std::max(2 * pos.n_move_rule() - pos.rule50_count(), 1));
  }

  // Guarantee evaluation does not hit the virtual win/loss range
  if (pos.two_boards() && std::abs(v) >= VALUE_VIRTUAL_MATE_IN_MAX_PLY)
      v += v > VALUE_ZERO ? MAX_PLY + 1 : -MAX_PLY - 1;

  // Guarantee evaluation does not hit the tablebase range
  v = std::clamp(v, VALUE_TB_LOSS_IN_MAX_PLY + 1, VALUE_TB_WIN_IN_MAX_PLY - 1);

  return v;
}

/// trace() is like evaluate(), but instead of returning a value, it returns
/// a string (suitable for outputting to stdout) that contains the detailed
/// descriptions and values of each evaluation term. Useful for debugging.
/// Trace scores are from white's point of view

std::string Eval::trace(const Position& pos) {

  if (pos.checkers())
      return "Final evaluation: none (in check)";

  std::stringstream ss;
  ss << std::showpoint << std::noshowpos << std::fixed << std::setprecision(2);

  Value v;

  std::memset(scores, 0, sizeof(scores));

  pos.this_thread()->contempt = SCORE_ZERO; // Reset any dynamic contempt

  v = Evaluation<TRACE>(pos).value();

  ss << std::showpoint << std::noshowpos << std::fixed << std::setprecision(2)
     << "     Term    |    White    |    Black    |    Total   \n"
     << "             |   MG    EG  |   MG    EG  |   MG    EG \n"
     << " ------------+-------------+-------------+------------\n"
     << "    Material | " << Term(MATERIAL)
     << "   Imbalance | " << Term(IMBALANCE)
     << "       Pawns | " << Term(PAWN)
     << "     Knights | " << Term(KNIGHT)
     << "     Bishops | " << Term(BISHOP)
     << "       Rooks | " << Term(ROOK)
     << "      Queens | " << Term(QUEEN)
     << "    Mobility | " << Term(MOBILITY)
     << " King safety | " << Term(KING)
     << "     Threats | " << Term(THREAT)
     << "      Passed | " << Term(PASSED)
     << "       Space | " << Term(SPACE)
     << "     Variant | " << Term(VARIANT)
     << "    Winnable | " << Term(WINNABLE)
     << " ------------+-------------+-------------+------------\n"
     << "       Total | " << Term(TOTAL);

  v = pos.side_to_move() == WHITE ? v : -v;

  ss << "\nClassical evaluation: " << to_cp(v) << " (white side)\n";

  if (NNUE::useNNUE != NNUE::UseNNUEMode::False)
  {
      v = NNUE::evaluate(pos);
      v = pos.side_to_move() == WHITE ? v : -v;
      ss << "\nNNUE evaluation:      " << to_cp(v) << " (white side)\n";
  }

  v = evaluate(pos);
  v = pos.side_to_move() == WHITE ? v : -v;
  ss << "\nFinal evaluation:     " << to_cp(v) << " (white side)\n";

  return ss.str();
}

} // namespace Stockfish<|MERGE_RESOLUTION|>--- conflicted
+++ resolved
@@ -100,7 +100,7 @@
     // Support multiple variant networks separated by semicolon(Windows)/colon(Unix)
     stringstream ss(eval_file);
     string variant = string(Options["UCI_Variant"]);
-    useNNUE = false;
+    useNNUE = UseNNUEMode::False;
 #ifndef _WIN32
     constexpr char SepChar = ':';
 #else
@@ -111,11 +111,11 @@
         string basename = eval_file.substr(eval_file.find_last_of("\\/") + 1);
         if (basename.rfind(variant, 0) != string::npos || (variant == "chess" && basename.rfind("nn-", 0) != string::npos))
         {
-            useNNUE = true;
+            useNNUE = UseNNUEMode::True;
             break;
         }
     }
-    if (!useNNUE)
+    if (useNNUE == UseNNUEMode::False)
         return;
 
     currentNnueFeatures = variants.find(variant)->second->nnueFeatures;
@@ -184,11 +184,7 @@
 
     string eval_file = string(Options["EvalFile"]);
 
-<<<<<<< HEAD
-    if (useNNUE && eval_file.find(eval_file_loaded) == string::npos)
-=======
-    if (useNNUE != UseNNUEMode::False && eval_file_loaded != eval_file)
->>>>>>> 3963e3de
+    if (useNNUE != UseNNUEMode::False && eval_file.find(eval_file_loaded) == string::npos)
     {
         UCI::OptionsMap defaults;
         UCI::init(defaults);
@@ -208,13 +204,8 @@
         exit(EXIT_FAILURE);
     }
 
-<<<<<<< HEAD
-    if (useNNUE)
-        sync_cout << "info string NNUE evaluation using " << eval_file_loaded << " enabled" << sync_endl;
-=======
     if (useNNUE != UseNNUEMode::False)
         sync_cout << "info string NNUE evaluation using " << eval_file << " enabled" << sync_endl;
->>>>>>> 3963e3de
     else
         sync_cout << "info string classical evaluation enabled" << sync_endl;
   }
