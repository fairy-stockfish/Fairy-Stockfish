--- conflicted
+++ resolved
@@ -327,13 +327,11 @@
         else if (Pt == ROOK && (file_bb(s) & kingRing[Them]))
             score += RookOnKingRing;
 
-<<<<<<< HEAD
+        else if (Pt == BISHOP && (attacks_bb<BISHOP>(s, pos.pieces(PAWN)) & kingRing[Them]))
+            score += BishopOnKingRing;
+
         if (Pt > QUEEN)
              b = (b & pos.pieces()) | (pos.moves_from(Us, Pt, s) & ~pos.pieces() & pos.board_bb());
-=======
-        else if (Pt == BISHOP && (attacks_bb<BISHOP>(s, pos.pieces(PAWN)) & kingRing[Them]))
-            score += BishopOnKingRing;
->>>>>>> 15e190e9
 
         int mob = popcount(b & mobilityArea[Us]);
 
