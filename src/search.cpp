--- conflicted
+++ resolved
@@ -881,25 +881,17 @@
             ss->staticEval = eval = evaluate(pos) + bonus;
         }
         else
-<<<<<<< HEAD
             ss->staticEval = eval = -(ss-1)->staticEval + 2 * Eval::tempo_value(pos);
-=======
-            ss->staticEval = eval = -(ss-1)->staticEval + 2 * Tempo;
->>>>>>> c6839a26
 
         tte->save(posKey, VALUE_NONE, ttPv, BOUND_NONE, DEPTH_NONE, MOVE_NONE, eval);
     }
 
     // Step 7. Razoring (~1 Elo)
     if (   !rootNode // The required rootNode PV handling is not available in qsearch
-<<<<<<< HEAD
-        &&  depth < 2
+        &&  depth == 1
         && !pos.must_capture()
         && !pos.capture_the_flag_piece()
         && !pos.check_counting()
-=======
-        &&  depth == 1
->>>>>>> c6839a26
         &&  eval <= alpha - RazorMargin)
         return qsearch<NT>(pos, ss, alpha, beta);
 
@@ -1529,11 +1521,7 @@
         else
             ss->staticEval = bestValue =
             (ss-1)->currentMove != MOVE_NULL ? evaluate(pos)
-<<<<<<< HEAD
                                              : -(ss-1)->staticEval + 2 * Eval::tempo_value(pos);
-=======
-                                             : -(ss-1)->staticEval + 2 * Tempo;
->>>>>>> c6839a26
 
         // Stand pat. Return immediately if static value is at least beta
         if (bestValue >= beta)
