/*
  Stockfish, a UCI chess playing engine derived from Glaurung 2.1
  Copyright (C) 2004-2021 The Stockfish developers (see AUTHORS file)

  Stockfish is free software: you can redistribute it and/or modify
  it under the terms of the GNU General Public License as published by
  the Free Software Foundation, either version 3 of the License, or
  (at your option) any later version.

  Stockfish is distributed in the hope that it will be useful,
  but WITHOUT ANY WARRANTY; without even the implied warranty of
  MERCHANTABILITY or FITNESS FOR A PARTICULAR PURPOSE.  See the
  GNU General Public License for more details.

  You should have received a copy of the GNU General Public License
  along with this program.  If not, see <http://www.gnu.org/licenses/>.
*/

#include <algorithm>
#include <cassert>
#include <cmath>
#include <cstring>   // For std::memset
#include <iostream>
#include <sstream>

#include "nnue/evaluate_nnue.h"

#include "evaluate.h"
#include "misc.h"
#include "movegen.h"
#include "movepick.h"
#include "partner.h"
#include "position.h"
#include "search.h"
#include "thread.h"
#include "timeman.h"
#include "tt.h"
#include "uci.h"
#include "xboard.h"
#include "syzygy/tbprobe.h"

namespace Stockfish {

namespace Search {

  LimitsType Limits;
}

using std::string;
using Eval::evaluate;
using namespace Search;
using namespace std;

bool Search::prune_at_shallow_depth = true;

namespace {

  // Different node types, used as a template parameter
  enum NodeType { NonPV, PV };

  constexpr uint64_t TtHitAverageWindow     = 4096;
  constexpr uint64_t TtHitAverageResolution = 1024;

  // Futility margin
  Value futility_margin(Depth d, bool improving) {
    return Value(214 * (d - improving));
  }

  // Reductions lookup table, initialized at startup
  int Reductions[MAX_MOVES]; // [depth or moveNumber]

  Depth reduction(bool i, Depth d, int mn) {
    int r = Reductions[d] * Reductions[mn];
    return (r + 534) / 1024 + (!i && r > 904);
  }

  int futility_move_count(bool improving, Depth depth, const Position& pos) {
    return (3 + depth * depth + 2 * pos.blast_on_capture()) / (2 - improving + pos.blast_on_capture());
  }

  // History and stats update bonus, based on depth
  int stat_bonus(Depth d) {
    return d > 14 ? 73 : 6 * d * d + 229 * d - 215;
  }

  // Add a small random component to draw evaluations to avoid 3-fold blindness
  Value value_draw(Thread* thisThread) {
    return VALUE_DRAW + Value(2 * (thisThread->nodes & 1) - 1);
  }

  // Skill structure is used to implement strength limit
  struct Skill {
    explicit Skill(int l) : level(l) {}
    bool enabled() const { return level < 20; }
    bool time_to_pick(Depth depth) const { return depth == 1 + std::max(level, 0); }
    Move pick_best(size_t multiPV);

    int level;
    Move best = MOVE_NONE;
  };

  template <NodeType NT>
  Value search(Position& pos, Stack* ss, Value alpha, Value beta, Depth depth, bool cutNode);

  template <NodeType NT>
  Value qsearch(Position& pos, Stack* ss, Value alpha, Value beta, Depth depth = 0);

  Value value_to_tt(Value v, int ply);
  Value value_from_tt(Value v, int ply, int r50c);
  void update_pv(Move* pv, Move move, Move* childPv);
  void update_continuation_histories(Stack* ss, Piece pc, Square to, int bonus);
  void update_quiet_stats(const Position& pos, Stack* ss, Move move, int bonus, int depth);
  void update_all_stats(const Position& pos, Stack* ss, Move bestMove, Value bestValue, Value beta, Square prevSq,
                        Move* quietsSearched, int quietCount, Move* capturesSearched, int captureCount, Depth depth);

  // perft() is our utility to verify move generation. All the leaf nodes up
  // to the given depth are generated and counted, and the sum is returned.
  template<bool Root>
  uint64_t perft(Position& pos, Depth depth) {

    StateInfo st;
    ASSERT_ALIGNED(&st, Eval::NNUE::CacheLineSize);

    uint64_t cnt, nodes = 0;
    const bool leaf = (depth == 2);

    for (const auto& m : MoveList<LEGAL>(pos))
    {
        assert(pos.pseudo_legal(m));
        if (Root && depth <= 1)
            cnt = 1, nodes++;
        else
        {
            pos.do_move(m, st);
            cnt = leaf ? MoveList<LEGAL>(pos).size() : perft<false>(pos, depth - 1);
            nodes += cnt;
            pos.undo_move(m);
        }
        if (Root)
            sync_cout << UCI::move(pos, m) << ": " << cnt << sync_endl;
    }
    return nodes;
  }

} // namespace


/// Search::init() is called at startup to initialize various lookup tables

void Search::init() {

  for (int i = 1; i < MAX_MOVES; ++i)
      Reductions[i] = int((21.3 + 2 * std::log(Threads.size())) * std::log(i + 0.25 * std::log(i)));
}


/// Search::clear() resets search state to its initial value

void Search::clear() {

  Threads.main()->wait_for_search_finished();

  Time.availableNodes = 0;
  TT.clear();
  Threads.clear();
  Tablebases::init(Options["SyzygyPath"]); // Free mapped files
}


/// MainThread::search() is started when the program receives the UCI 'go'
/// command. It searches from the root position and outputs the "bestmove".

void MainThread::search() {

  if (Limits.perft)
  {
      nodes = perft<true>(rootPos, Limits.perft);
      sync_cout << "\nNodes searched: " << nodes << "\n" << sync_endl;
      return;
  }

  Color us = rootPos.side_to_move();
  Time.init(rootPos, Limits, us, rootPos.game_ply());
  TT.new_search();

  Eval::NNUE::verify();

  if (rootMoves.empty() || (Options["Protocol"] == "xboard" && rootPos.is_optional_game_end()))
  {
      rootMoves.emplace_back(MOVE_NONE);
      Value variantResult;
      Value result =  rootPos.is_game_end(variantResult) ? variantResult
                    : rootPos.checkers()                 ? rootPos.checkmate_value()
                                                         : rootPos.stalemate_value();
      if (Options["Protocol"] == "xboard")
      {
          // rotate MOVE_NONE to front (for optional game end)
          std::rotate(rootMoves.rbegin(), rootMoves.rbegin() + 1, rootMoves.rend());
          sync_cout << (  result == VALUE_DRAW ? "1/2-1/2 {Draw}"
                        : (rootPos.side_to_move() == BLACK ? -result : result) == VALUE_MATE ? "1-0 {White wins}"
                        : "0-1 {Black wins}")
                    << sync_endl;
      }
      else
      sync_cout << "info depth 0 score "
                << UCI::value(result)
                << sync_endl;
  }
  else
  {
      Threads.start_searching(); // start non-main threads
      Thread::search();          // main thread start searching
  }

  // Sit in bughouse variants if partner requested it or we are dead
  if (rootPos.two_boards() && !Threads.abort && Options["Protocol"] == "xboard")
  {
      while (!Threads.stop && (Partner.sitRequested || (Partner.weDead && !Partner.partnerDead)) && Time.elapsed() < Limits.time[us] - 1000)
      {}
  }

  // When we reach the maximum depth, we can arrive here without a raise of
  // Threads.stop. However, if we are pondering or in an infinite search,
  // the UCI protocol states that we shouldn't print the best move before the
  // GUI sends a "stop" or "ponderhit" command. We therefore simply wait here
  // until the GUI sends one of those commands.

  while (!Threads.stop && (ponder || Limits.infinite))
  {} // Busy wait for a stop or a ponder reset

  // Stop the threads if not already stopped (also raise the stop if
  // "ponderhit" just reset Threads.ponder).
  Threads.stop = true;

  // Wait until all threads have finished
  Threads.wait_for_search_finished();

  // When playing in 'nodes as time' mode, subtract the searched nodes from
  // the available ones before exiting.
  if (Limits.npmsec)
      Time.availableNodes += Limits.inc[us] - Threads.nodes_searched();

  bestThread = this;

  if (   int(Options["MultiPV"]) == 1
      && !Limits.depth
      && !(Skill(Options["Skill Level"]).enabled() || int(Options["UCI_LimitStrength"]))
      && rootMoves[0].pv[0] != MOVE_NONE)
      bestThread = Threads.get_best_thread();

  bestPreviousScore = bestThread->rootMoves[0].score;

  // Send again PV info if we have a new best thread
  if (bestThread != this)
      sync_cout << UCI::pv(bestThread->rootPos, bestThread->completedDepth, -VALUE_INFINITE, VALUE_INFINITE) << sync_endl;

  if (Options["Protocol"] == "xboard")
  {
      Move bestMove = bestThread->rootMoves[0].pv[0];
      // Wait for virtual drop to become real
      if (rootPos.two_boards() && rootPos.virtual_drop(bestMove))
      {
          Partner.ptell("fast");
          while (!Threads.abort && !Partner.partnerDead && !Partner.fast && Limits.time[us] - Time.elapsed() > Partner.opptime)
          {}
          Partner.ptell("x");
          // Find best real move
          for (const auto& m : this->rootMoves)
              if (!rootPos.virtual_drop(m.pv[0]))
              {
                  bestMove = m.pv[0];
                  break;
              }
      }
      // Send move only when not in analyze mode and not at game end
      if (!Limits.infinite && !ponder && rootMoves[0].pv[0] != MOVE_NONE && !Threads.abort.exchange(true))
      {
          sync_cout << "move " << UCI::move(rootPos, bestMove) << sync_endl;
          if (XBoard::stateMachine->moveAfterSearch)
          {
              XBoard::stateMachine->do_move(bestMove);
              XBoard::stateMachine->moveAfterSearch = false;
              if (Options["Ponder"] && (   bestThread->rootMoves[0].pv.size() > 1
                                        || bestThread->rootMoves[0].extract_ponder_from_tt(rootPos)))
                  XBoard::stateMachine->ponderMove = bestThread->rootMoves[0].pv[1];
          }
      }
      return;
  }

  sync_cout << "bestmove " << UCI::move(rootPos, bestThread->rootMoves[0].pv[0]);

  if (bestThread->rootMoves[0].pv.size() > 1 || bestThread->rootMoves[0].extract_ponder_from_tt(rootPos))
      std::cout << " ponder " << UCI::move(rootPos, bestThread->rootMoves[0].pv[1]);

  std::cout << sync_endl;
}


/// Thread::search() is the main iterative deepening loop. It calls search()
/// repeatedly with increasing depth until the allocated thinking time has been
/// consumed, the user stops the search, or the maximum search depth is reached.

void Thread::search() {

  // To allow access to (ss-7) up to (ss+2), the stack must be oversized.
  // The former is needed to allow update_continuation_histories(ss-1, ...),
  // which accesses its argument at ss-6, also near the root.
  // The latter is needed for statScores and killer initialization.
  Stack stack[MAX_PLY+10], *ss = stack+7;
  Move  pv[MAX_PLY+1];
  Value bestValue, alpha, beta, delta;
  Move  lastBestMove = MOVE_NONE;
  Depth lastBestMoveDepth = 0;
  MainThread* mainThread = (this == Threads.main() ? Threads.main() : nullptr);
  double timeReduction = 1, totBestMoveChanges = 0;
  Color us = rootPos.side_to_move();
  int iterIdx = 0;

  std::memset(ss-7, 0, 10 * sizeof(Stack));
  for (int i = 7; i > 0; i--)
      (ss-i)->continuationHistory = &this->continuationHistory[0][0][NO_PIECE][0]; // Use as a sentinel

  ss->pv = pv;

  bestValue = delta = alpha = -VALUE_INFINITE;
  beta = VALUE_INFINITE;

  if (!this->rootMoves.empty())
    Tablebases::rank_root_moves(this->rootPos, this->rootMoves);

  if (mainThread)
  {
      if (mainThread->bestPreviousScore == VALUE_INFINITE)
          for (int i = 0; i < 4; ++i)
              mainThread->iterValue[i] = VALUE_ZERO;
      else
          for (int i = 0; i < 4; ++i)
              mainThread->iterValue[i] = mainThread->bestPreviousScore;
  }

  std::copy(&lowPlyHistory[2][0], &lowPlyHistory.back().back() + 1, &lowPlyHistory[0][0]);
  std::fill(&lowPlyHistory[MAX_LPH - 2][0], &lowPlyHistory.back().back() + 1, 0);

  size_t multiPV = size_t(Options["MultiPV"]);

  // Pick integer skill levels, but non-deterministically round up or down
  // such that the average integer skill corresponds to the input floating point one.
  // UCI_Elo is converted to a suitable fractional skill level, using anchoring
  // to CCRL Elo (goldfish 1.13 = 2000) and a fit through Ordo derived Elo
  // for match (TC 60+0.6) results spanning a wide range of k values.
  PRNG rng(now());
  double shiftedElo = Options["UCI_Elo"] - 1346.6;
  double floatLevel = Options["UCI_LimitStrength"] ?
                      std::clamp(shiftedElo > 0 ? std::pow(shiftedElo / 143.4, 1 / 0.806)
                                                : shiftedElo / 143.4 + std::pow(shiftedElo / 500, 5),
                                 -20.0, 20.0) :
                        double(Options["Skill Level"]);
  int intLevel = int(floatLevel) +
                 ((floatLevel - int(floatLevel)) * 1024 > rng.rand<unsigned>() % 1024  ? 1 : 0);
  Skill skill(intLevel);

  // When playing with strength handicap enable MultiPV search that we will
  // use behind the scenes to retrieve a set of possible moves.
  if (skill.enabled())
      multiPV = std::max(multiPV, (size_t)4);

  multiPV = std::min(multiPV, rootMoves.size());
  ttHitAverage = TtHitAverageWindow * TtHitAverageResolution / 2;

  int ct = int(Options["Contempt"]) * PawnValueEg / 100; // From centipawns

  // In analysis mode, adjust contempt in accordance with user preference
  if (Limits.infinite || Options["UCI_AnalyseMode"])
      ct =  Options["Analysis Contempt"] == "Off"  ? 0
          : Options["Analysis Contempt"] == "Both" ? ct
          : Options["Analysis Contempt"] == "White" && us == BLACK ? -ct
          : Options["Analysis Contempt"] == "Black" && us == WHITE ? -ct
          : ct;

  // Evaluation score is from the white point of view
  contempt = (us == WHITE ?  make_score(ct, ct / 2)
                          : -make_score(ct, ct / 2));

  int searchAgainCounter = 0;

  // Iterative deepening loop until requested to stop or the target depth is reached
  while (   ++rootDepth < MAX_PLY
         && !Threads.stop
         && !(Limits.depth && mainThread && rootDepth > Limits.depth))
  {
      // Age out PV variability metric
      if (mainThread)
          totBestMoveChanges /= 2;

      // Save the last iteration's scores before first PV line is searched and
      // all the move scores except the (new) PV are set to -VALUE_INFINITE.
      for (RootMove& rm : rootMoves)
          rm.previousScore = rm.score;

      size_t pvFirst = 0;
      pvLast = 0;

      if (!Threads.increaseDepth)
         searchAgainCounter++;

      // MultiPV loop. We perform a full root search for each PV line
      for (pvIdx = 0; pvIdx < multiPV && !Threads.stop; ++pvIdx)
      {
          if (pvIdx == pvLast)
          {
              pvFirst = pvLast;
              for (pvLast++; pvLast < rootMoves.size(); pvLast++)
                  if (rootMoves[pvLast].tbRank != rootMoves[pvFirst].tbRank)
                      break;
          }

          // Reset UCI info selDepth for each depth and each PV line
          selDepth = 0;

          // Reset aspiration window starting size
          if (rootDepth >= 4)
          {
              Value prev = rootMoves[pvIdx].previousScore;
              delta = Value(17 * (1 + rootPos.captures_to_hand()));
              alpha = std::max(prev - delta,-VALUE_INFINITE);
              beta  = std::min(prev + delta, VALUE_INFINITE);

              // Adjust contempt based on root move's previousScore (dynamic contempt)
              int dct = ct + (113 - ct / 2) * prev / (abs(prev) + 147);

              contempt = (us == WHITE ?  make_score(dct, dct / 2)
                                      : -make_score(dct, dct / 2));
          }

          // Start with a small aspiration window and, in the case of a fail
          // high/low, re-search with a bigger window until we don't fail
          // high/low anymore.
          failedHighCnt = 0;
          while (true)
          {
              Depth adjustedDepth = std::max(1, rootDepth - failedHighCnt - searchAgainCounter);
              bestValue = Stockfish::search<PV>(rootPos, ss, alpha, beta, adjustedDepth, false);

              // Bring the best move to the front. It is critical that sorting
              // is done with a stable algorithm because all the values but the
              // first and eventually the new best one are set to -VALUE_INFINITE
              // and we want to keep the same order for all the moves except the
              // new PV that goes to the front. Note that in case of MultiPV
              // search the already searched PV lines are preserved.
              std::stable_sort(rootMoves.begin() + pvIdx, rootMoves.begin() + pvLast);

              // If search has been stopped, we break immediately. Sorting is
              // safe because RootMoves is still valid, although it refers to
              // the previous iteration.
              if (Threads.stop)
                  break;

              // When failing high/low give some update (without cluttering
              // the UI) before a re-search.
              if (   mainThread
                  && multiPV == 1
                  && (bestValue <= alpha || bestValue >= beta)
                  && Time.elapsed() > 3000)
                  sync_cout << UCI::pv(rootPos, rootDepth, alpha, beta) << sync_endl;

              // In case of failing low/high increase aspiration window and
              // re-search, otherwise exit the loop.
              if (bestValue <= alpha)
              {
                  beta = (alpha + beta) / 2;
                  alpha = std::max(bestValue - delta, -VALUE_INFINITE);

                  failedHighCnt = 0;
                  if (mainThread)
                      mainThread->stopOnPonderhit = false;
              }
              else if (bestValue >= beta)
              {
                  beta = std::min(bestValue + delta, VALUE_INFINITE);
                  ++failedHighCnt;
              }
              else
                  break;

              delta += delta / 4 + 5;

              assert(alpha >= -VALUE_INFINITE && beta <= VALUE_INFINITE);
          }

          // Sort the PV lines searched so far and update the GUI
          std::stable_sort(rootMoves.begin() + pvFirst, rootMoves.begin() + pvIdx + 1);

          if (    mainThread
              && (Threads.stop || pvIdx + 1 == multiPV || Time.elapsed() > 3000))
              sync_cout << UCI::pv(rootPos, rootDepth, alpha, beta) << sync_endl;
      }

      if (!Threads.stop)
          completedDepth = rootDepth;

      if (rootMoves[0].pv[0] != lastBestMove) {
         lastBestMove = rootMoves[0].pv[0];
         lastBestMoveDepth = rootDepth;
      }

      // Have we found a "mate in x"?
      if (   Limits.mate
          && bestValue >= VALUE_MATE_IN_MAX_PLY
          && VALUE_MATE - bestValue <= 2 * Limits.mate)
          Threads.stop = true;

      if (!mainThread)
          continue;

      // If skill level is enabled and time is up, pick a sub-optimal best move
      if (skill.enabled() && skill.time_to_pick(rootDepth))
          skill.pick_best(multiPV);

      // Do we have time for the next iteration? Can we stop searching now?
      if (    Limits.use_time_management()
          && !Threads.stop
          && !mainThread->stopOnPonderhit)
      {
          double fallingEval = (318 + 6 * (mainThread->bestPreviousScore - bestValue)
                                    + 6 * (mainThread->iterValue[iterIdx] - bestValue)) / 825.0;
          fallingEval = std::clamp(fallingEval, 0.5, 1.5);

          // If the bestMove is stable over several iterations, reduce time accordingly
          timeReduction = lastBestMoveDepth + 9 < completedDepth ? 1.92 : 0.95;
          double reduction = (1.47 + mainThread->previousTimeReduction) / (2.32 * timeReduction);

          // Use part of the gained time from a previous stable move for the current move
          for (Thread* th : Threads)
          {
              totBestMoveChanges += th->bestMoveChanges;
              th->bestMoveChanges = 0;
          }
          double bestMoveInstability = 1 + 2 * totBestMoveChanges / Threads.size();

          double totalTime = Time.optimum() * fallingEval * reduction * bestMoveInstability;

          // Cap used time in case of a single legal move for a better viewer experience in tournaments
          // yielding correct scores and sufficiently fast moves.
          if (rootMoves.size() == 1)
              totalTime = std::min(500.0, totalTime);

          // Update partner in bughouse variants
          if (completedDepth >= 8 && rootPos.two_boards() && Options["Protocol"] == "xboard")
          {
              // Communicate clock times relevant for sitting decisions
              if (Limits.time[us])
                  Partner.ptell<FAIRY>("time " + std::to_string((Limits.time[us] - Time.elapsed()) / 10));
              if (Limits.time[~us])
                  Partner.ptell<FAIRY>("otim " + std::to_string(Limits.time[~us] / 10));
              // We are dead and need to sit
              if (!Partner.weDead && bestValue <= VALUE_MATED_IN_MAX_PLY)
              {
                  Partner.ptell("dead");
                  Partner.weDead = true;
              }
              // We were dead but are fine again
              else if (Partner.weDead && bestValue > VALUE_MATED_IN_MAX_PLY)
              {
                  Partner.ptell("x");
                  Partner.weDead = false;
              }
              // We win by force, so partner should sit
              else if (!Partner.weWin && bestValue >= VALUE_MATE_IN_MAX_PLY && Limits.time[~us] < Partner.time)
              {
                  Partner.ptell("sit");
                  Partner.weWin = true;
              }
              // We are no longer winning
              else if (Partner.weWin && (bestValue < VALUE_MATE_IN_MAX_PLY || Limits.time[~us] > Partner.time))
              {
                  Partner.ptell("x");
                  Partner.weWin = false;
              }
              // We can win if partner delivers required material quickly
              else if (  !Partner.weVirtualWin
                       && bestValue >= VALUE_VIRTUAL_MATE_IN_MAX_PLY
                       && bestValue <= VALUE_VIRTUAL_MATE
                       && Limits.time[us] - Time.elapsed() > Partner.opptime)
              {
                  Partner.ptell("fast");
                  Partner.weVirtualWin = true;
              }
              // Virtual mate is gone
              else if (   Partner.weVirtualWin
                       && (bestValue < VALUE_VIRTUAL_MATE_IN_MAX_PLY || bestValue > VALUE_VIRTUAL_MATE || Limits.time[us] - Time.elapsed() < Partner.opptime))
              {
                  Partner.ptell("slow");
                  Partner.weVirtualWin = false;
              }
              // We need to survive a virtual mate and play fast
              else if (  !Partner.weVirtualLoss
                       && (bestValue <= -VALUE_VIRTUAL_MATE_IN_MAX_PLY && bestValue >= -VALUE_VIRTUAL_MATE)
                       && Limits.time[~us] > Partner.time)
              {
                  Partner.ptell("sit");
                  Partner.weVirtualLoss = true;
                  Partner.fast = true;
              }
              // Virtual mate threat is over
              else if (   Partner.weVirtualLoss
                       && (bestValue > -VALUE_VIRTUAL_MATE_IN_MAX_PLY || bestValue < -VALUE_VIRTUAL_MATE || Limits.time[~us] < Partner.time))
              {
                  Partner.ptell("x");
                  Partner.weVirtualLoss = false;
                  Partner.fast = false;
              }
          }

          // Stop the search if we have exceeded the totalTime
          if (Time.elapsed() > totalTime)
          {
              // If we are allowed to ponder do not stop the search now but
              // keep pondering until the GUI sends "ponderhit" or "stop".
              if (mainThread->ponder)
                  mainThread->stopOnPonderhit = true;
              else if (!(rootPos.two_boards() && (Partner.sitRequested || Partner.weDead)))
                  Threads.stop = true;
          }
          else if (   Threads.increaseDepth
                   && !mainThread->ponder
                   && Time.elapsed() > totalTime * 0.58)
                   Threads.increaseDepth = false;
          else
                   Threads.increaseDepth = true;
      }

      mainThread->iterValue[iterIdx] = bestValue;
      iterIdx = (iterIdx + 1) & 3;
  }

  if (!mainThread)
      return;

  mainThread->previousTimeReduction = timeReduction;

  // If skill level is enabled, swap best PV line with the sub-optimal one
  if (skill.enabled())
      std::swap(rootMoves[0], *std::find(rootMoves.begin(), rootMoves.end(),
                skill.best ? skill.best : skill.pick_best(multiPV)));
}


namespace {

  // search<>() is the main search function for both PV and non-PV nodes

  template <NodeType NT>
  Value search(Position& pos, Stack* ss, Value alpha, Value beta, Depth depth, bool cutNode) {

    constexpr bool PvNode = NT == PV;
    const bool rootNode = PvNode && ss->ply == 0;
    const Depth maxNextDepth = rootNode ? depth : depth + 1;

    // Check if we have an upcoming move which draws by repetition, or
    // if the opponent had an alternative move earlier to this position.
    if (   pos.rule50_count() >= 3
        && alpha < VALUE_DRAW
        && !rootNode
        && pos.has_game_cycle(ss->ply))
    {
        alpha = value_draw(pos.this_thread());
        if (alpha >= beta)
            return alpha;
    }

    // Dive into quiescence search when the depth reaches zero
    if (depth <= 0)
        return qsearch<NT>(pos, ss, alpha, beta);

    assert(-VALUE_INFINITE <= alpha && alpha < beta && beta <= VALUE_INFINITE);
    assert(PvNode || (alpha == beta - 1));
    assert(0 < depth && depth < MAX_PLY);
    assert(!(PvNode && cutNode));

    Move pv[MAX_PLY+1], capturesSearched[32], quietsSearched[64];
    StateInfo st;
    ASSERT_ALIGNED(&st, Eval::NNUE::CacheLineSize);

    TTEntry* tte;
    Key posKey;
    Move ttMove, move, excludedMove, bestMove;
    Depth extension, newDepth;
    Value bestValue, value, ttValue, eval, maxValue, probCutBeta;
    bool formerPv, givesCheck, improving, didLMR, priorCapture;
    bool captureOrPromotion, doFullDepthSearch, moveCountPruning,
         ttCapture, singularQuietLMR;
    Piece movedPiece;
    int moveCount, captureCount, quietCount;

    // Step 1. Initialize node
    Thread* thisThread = pos.this_thread();
    ss->inCheck        = pos.checkers();
    priorCapture       = pos.captured_piece();
    Color us           = pos.side_to_move();
    moveCount          = captureCount = quietCount = ss->moveCount = 0;
    bestValue          = -VALUE_INFINITE;
    maxValue           = VALUE_INFINITE;

    // Check for the available remaining time
    if (thisThread == Threads.main())
        static_cast<MainThread*>(thisThread)->check_time();

    // Used to send selDepth info to GUI (selDepth counts from 1, ply from 0)
    if (PvNode && thisThread->selDepth < ss->ply + 1)
        thisThread->selDepth = ss->ply + 1;

    if (!rootNode)
    {
        Value variantResult;
        if (pos.is_game_end(variantResult, ss->ply))
            return variantResult;

        // Step 2. Check for aborted search and immediate draw
        if (   Threads.stop.load(std::memory_order_relaxed)
            || ss->ply >= MAX_PLY)
            return (ss->ply >= MAX_PLY && !ss->inCheck) ? evaluate(pos)
                                                        : value_draw(pos.this_thread());

        // Step 3. Mate distance pruning. Even if we mate at the next move our score
        // would be at best mate_in(ss->ply+1), but if alpha is already bigger because
        // a shorter mate was found upward in the tree then there is no need to search
        // because we will never beat the current alpha. Same logic but with reversed
        // signs applies also in the opposite condition of being mated instead of giving
        // mate. In this case return a fail-high score.
        alpha = std::max(mated_in(ss->ply), alpha);
        beta = std::min(mate_in(ss->ply+1), beta);
        if (alpha >= beta)
            return alpha;
    }

    assert(0 <= ss->ply && ss->ply < MAX_PLY);

    (ss+1)->ply = ss->ply + 1;
    (ss+1)->ttPv = false;
    (ss+1)->excludedMove = bestMove = MOVE_NONE;
    (ss+2)->killers[0] = (ss+2)->killers[1] = MOVE_NONE;
    Square prevSq = to_sq((ss-1)->currentMove);

    // Initialize statScore to zero for the grandchildren of the current position.
    // So statScore is shared between all grandchildren and only the first grandchild
    // starts with statScore = 0. Later grandchildren start with the last calculated
    // statScore of the previous grandchild. This influences the reduction rules in
    // LMR which are based on the statScore of parent position.
    if (!rootNode)
        (ss+2)->statScore = 0;

    // Step 4. Transposition table lookup. We don't want the score of a partial
    // search to overwrite a previous full search TT value, so we use a different
    // position key in case of an excluded move.
    excludedMove = ss->excludedMove;
    posKey = excludedMove == MOVE_NONE ? pos.key() : pos.key() ^ make_key(excludedMove);
    tte = TT.probe(posKey, ss->ttHit);
    ttValue = ss->ttHit ? value_from_tt(tte->value(), ss->ply, pos.rule50_count()) : VALUE_NONE;
    ttMove =  rootNode ? thisThread->rootMoves[thisThread->pvIdx].pv[0]
            : ss->ttHit    ? tte->move() : MOVE_NONE;
    if (!excludedMove)
        ss->ttPv = PvNode || (ss->ttHit && tte->is_pv());
    formerPv = ss->ttPv && !PvNode;

    // Update low ply history for previous move if we are near root and position is or has been in PV
    if (   ss->ttPv
        && depth > 12
        && ss->ply - 1 < MAX_LPH
        && !priorCapture
        && is_ok((ss-1)->currentMove))
        thisThread->lowPlyHistory[ss->ply - 1][from_to((ss-1)->currentMove)] << stat_bonus(depth - 5);

    // thisThread->ttHitAverage can be used to approximate the running average of ttHit
    thisThread->ttHitAverage =   (TtHitAverageWindow - 1) * thisThread->ttHitAverage / TtHitAverageWindow
                                + TtHitAverageResolution * ss->ttHit;

    // At non-PV nodes we check for an early TT cutoff
    if (  !PvNode
        && ss->ttHit
        && tte->depth() >= depth
        && ttValue != VALUE_NONE // Possible in case of TT access race
        && (ttValue >= beta ? (tte->bound() & BOUND_LOWER)
                            : (tte->bound() & BOUND_UPPER)))
    {
        // If ttMove is quiet, update move sorting heuristics on TT hit
        if (ttMove)
        {
            if (ttValue >= beta)
            {
                // Bonus for a quiet ttMove that fails high
                if (!pos.capture_or_promotion(ttMove))
                    update_quiet_stats(pos, ss, ttMove, stat_bonus(depth), depth);

                // Extra penalty for early quiet moves of the previous ply
                if ((ss-1)->moveCount <= 2 && !priorCapture)
                    update_continuation_histories(ss-1, pos.piece_on(prevSq), prevSq, -stat_bonus(depth + 1));
            }
            // Penalty for a quiet ttMove that fails low
            else if (!pos.capture_or_promotion(ttMove))
            {
                int penalty = -stat_bonus(depth);
                thisThread->mainHistory[us][from_to(ttMove)] << penalty;
                update_continuation_histories(ss, pos.moved_piece(ttMove), to_sq(ttMove), penalty);
            }
        }

        // Partial workaround for the graph history interaction problem
        // For high rule50 counts don't produce transposition table cutoffs.
        if (pos.rule50_count() < 90)
            return ttValue;
    }

    // Step 5. Tablebases probe
    if (!rootNode && thisThread->Cardinality)
    {
        int piecesCount = pos.count<ALL_PIECES>();

        if (    piecesCount <= thisThread->Cardinality
            && (piecesCount <  thisThread->Cardinality || depth >= thisThread->ProbeDepth)
            &&  pos.rule50_count() == 0
            &&  Options["UCI_Variant"] == "chess"
            && !pos.can_castle(ANY_CASTLING))
        {
            Tablebases::ProbeState err;
            Tablebases::WDLScore wdl = Tablebases::probe_wdl(pos, &err);

            // Force check of time on the next occasion
            if (thisThread == Threads.main())
                static_cast<MainThread*>(thisThread)->callsCnt = 0;

            if (err != Tablebases::ProbeState::FAIL)
            {
                thisThread->tbHits.fetch_add(1, std::memory_order_relaxed);

                int drawScore = thisThread->UseRule50 ? 1 : 0;

                // use the range VALUE_MATE_IN_MAX_PLY to VALUE_TB_WIN_IN_MAX_PLY to score
                value =  wdl < -drawScore ? VALUE_MATED_IN_MAX_PLY + ss->ply + 1
                       : wdl >  drawScore ? VALUE_MATE_IN_MAX_PLY - ss->ply - 1
                                          : VALUE_DRAW + 2 * wdl * drawScore;

                Bound b =  wdl < -drawScore ? BOUND_UPPER
                         : wdl >  drawScore ? BOUND_LOWER : BOUND_EXACT;

                if (    b == BOUND_EXACT
                    || (b == BOUND_LOWER ? value >= beta : value <= alpha))
                {
                    tte->save(posKey, value_to_tt(value, ss->ply), ss->ttPv, b,
                              std::min(MAX_PLY - 1, depth + 6),
                              MOVE_NONE, VALUE_NONE);

                    return value;
                }

                if (PvNode)
                {
                    if (b == BOUND_LOWER)
                        bestValue = value, alpha = std::max(alpha, bestValue);
                    else
                        maxValue = value;
                }
            }
        }
    }

    CapturePieceToHistory& captureHistory = thisThread->captureHistory;

    // Step 6. Static evaluation of the position
    if (ss->inCheck)
    {
        // Skip early pruning when in check
        ss->staticEval = eval = VALUE_NONE;
        improving = false;
        goto moves_loop;
    }
    else if (ss->ttHit)
    {
        // Never assume anything about values stored in TT
        ss->staticEval = eval = tte->eval();
        if (eval == VALUE_NONE)
            ss->staticEval = eval = evaluate(pos);

        // Randomize draw evaluation
        if (eval == VALUE_DRAW)
            eval = value_draw(thisThread);

        // Can ttValue be used as a better position evaluation?
        if (    ttValue != VALUE_NONE
            && (tte->bound() & (ttValue > eval ? BOUND_LOWER : BOUND_UPPER)))
            eval = ttValue;
    }
    else
    {
        // In case of null move search use previous static eval with a different sign
        // and addition of two tempos
        if ((ss-1)->currentMove != MOVE_NULL)
            ss->staticEval = eval = evaluate(pos);
        else
            ss->staticEval = eval = -(ss-1)->staticEval;

        // Save static evaluation into transposition table
        tte->save(posKey, VALUE_NONE, ss->ttPv, BOUND_NONE, DEPTH_NONE, MOVE_NONE, eval);
    }

    // Use static evaluation difference to improve quiet move ordering
    if (is_ok((ss-1)->currentMove) && !(ss-1)->inCheck && !priorCapture)
    {
        int bonus = std::clamp(-depth * 4 * int((ss-1)->staticEval + ss->staticEval), -1000, 1000);
        thisThread->mainHistory[~us][from_to((ss-1)->currentMove)] << bonus;
    }

    // Set up improving flag that is used in various pruning heuristics
    // We define position as improving if static evaluation of position is better
    // Than the previous static evaluation at our turn
    // In case of us being in check at our previous move we look at move prior to it
    improving =  (ss-2)->staticEval == VALUE_NONE
               ? ss->staticEval > (ss-4)->staticEval || (ss-4)->staticEval == VALUE_NONE
               : ss->staticEval > (ss-2)->staticEval;

    // Skip early pruning in case of mandatory capture
    if (pos.must_capture() && pos.has_capture())
        goto moves_loop;

    // Step 7. Futility pruning: child node (~50 Elo)
    if (   !PvNode
        &&  depth < 9 - 3 * pos.blast_on_capture()
        &&  eval - futility_margin(depth, improving) * (1 + pos.check_counting() + 2 * pos.must_capture() + pos.extinction_single_piece() + !pos.checking_permitted()) >= beta
        &&  eval < VALUE_KNOWN_WIN) // Do not return unproven wins
        return eval;

    // Step 8. Null move search with verification search (~40 Elo)
    if (   !PvNode
        && (ss-1)->currentMove != MOVE_NULL
        && (ss-1)->statScore < 23767
        &&  eval >= beta
        &&  eval >= ss->staticEval
        &&  ss->staticEval >= beta - 20 * depth - 22 * improving + 168 * ss->ttPv + 159 + 200 * (!pos.double_step_enabled() && pos.piece_to_char()[PAWN] != ' ')
        && !excludedMove
        &&  pos.non_pawn_material(us)
        &&  pos.count<ALL_PIECES>(~us) != pos.count<PAWN>(~us)
        && !pos.flip_enclosed_pieces()
        && (ss->ply >= thisThread->nmpMinPly || us != thisThread->nmpColor))
    {
        assert(eval - beta >= 0);

        // Null move dynamic reduction based on depth and value
        Depth R = (1090 - 300 * pos.must_capture() - 250 * !pos.checking_permitted() + 81 * depth) / 256 + std::min(int(eval - beta) / 205, pos.must_capture() || pos.blast_on_capture() ? 0 : 3);

        ss->currentMove = MOVE_NULL;
        ss->continuationHistory = &thisThread->continuationHistory[0][0][NO_PIECE][0];

        pos.do_null_move(st);

        Value nullValue = -search<NonPV>(pos, ss+1, -beta, -beta+1, depth-R, !cutNode);

        pos.undo_null_move();

        if (nullValue >= beta)
        {
            // Do not return unproven mate or TB scores
            if (nullValue >= VALUE_TB_WIN_IN_MAX_PLY)
                nullValue = beta;

            if (thisThread->nmpMinPly || (abs(beta) < VALUE_KNOWN_WIN && depth < 14))
                return nullValue;

            assert(!thisThread->nmpMinPly); // Recursive verification is not allowed

            // Do verification search at high depths, with null move pruning disabled
            // for us, until ply exceeds nmpMinPly.
            thisThread->nmpMinPly = ss->ply + 3 * (depth-R) / 4;
            thisThread->nmpColor = us;

            Value v = search<NonPV>(pos, ss, beta-1, beta, depth-R, false);

            thisThread->nmpMinPly = 0;

            if (v >= beta)
                return nullValue;
        }
    }

    probCutBeta = beta + (209 + 20 * !!pos.capture_the_flag_piece() + 50 * pos.captures_to_hand()) * (1 + pos.check_counting() + pos.extinction_single_piece()) - 44 * improving;

    // Step 9. ProbCut (~4 Elo)
    // If we have a good enough capture and a reduced search returns a value
    // much above beta, we can (almost) safely prune the previous move.
    if (   !PvNode
        &&  depth > 4
        &&  abs(beta) < VALUE_TB_WIN_IN_MAX_PLY
        // if value from transposition table is lower than probCutBeta, don't attempt probCut
        // there and in further interactions with transposition table cutoff depth is set to depth - 3
        // because probCut search has depth set to depth - 4 but we also do a move before it
        // so effective depth is equal to depth - 3
        && !(   ss->ttHit
             && tte->depth() >= depth - 3
             && ttValue != VALUE_NONE
             && ttValue < probCutBeta))
    {
        assert(probCutBeta < VALUE_INFINITE);

        MovePicker mp(pos, ttMove, probCutBeta - ss->staticEval, &captureHistory);
        int probCutCount = 0;
        bool ttPv = ss->ttPv;
        ss->ttPv = false;

        while (   (move = mp.next_move()) != MOVE_NONE
               && probCutCount < 2 + 2 * cutNode)
            if (move != excludedMove && pos.legal(move))
            {
                assert(pos.capture_or_promotion(move));
                assert(depth >= 5);

                captureOrPromotion = true;
                probCutCount++;

                ss->currentMove = move;
                ss->continuationHistory = &thisThread->continuationHistory[ss->inCheck]
                                                                          [captureOrPromotion]
                                                                          [history_slot(pos.moved_piece(move))]
                                                                          [to_sq(move)];

                pos.do_move(move, st);

                // Perform a preliminary qsearch to verify that the move holds
                value = -qsearch<NonPV>(pos, ss+1, -probCutBeta, -probCutBeta+1);

                // If the qsearch held, perform the regular search
                if (value >= probCutBeta)
                    value = -search<NonPV>(pos, ss+1, -probCutBeta, -probCutBeta+1, depth - 4, !cutNode);

                pos.undo_move(move);

                if (value >= probCutBeta)
                {
                    // if transposition table doesn't have equal or more deep info write probCut data into it
                    if ( !(ss->ttHit
                       && tte->depth() >= depth - 3
                       && ttValue != VALUE_NONE))
                        tte->save(posKey, value_to_tt(value, ss->ply), ttPv,
                            BOUND_LOWER,
                            depth - 3, move, ss->staticEval);
                    return value;
                }
            }
         ss->ttPv = ttPv;
    }

    // Step 10. If the position is not in TT, decrease depth by 2
    if (   PvNode
        && depth >= 6
        && !ttMove)
        depth -= 2;

moves_loop: // When in check, search starts from here

    ttCapture = ttMove && pos.capture_or_promotion(ttMove);

    // Step 11. A small Probcut idea, when we are in check
    probCutBeta = beta + 409;
    if (   ss->inCheck
        && !PvNode
        && depth >= 4
        && ttCapture
        && (tte->bound() & BOUND_LOWER)
        && tte->depth() >= depth - 3
        && ttValue >= probCutBeta
        && abs(ttValue) <= VALUE_KNOWN_WIN
        && abs(beta) <= VALUE_KNOWN_WIN
       )
        return probCutBeta;


    const PieceToHistory* contHist[] = { (ss-1)->continuationHistory, (ss-2)->continuationHistory,
                                          nullptr                   , (ss-4)->continuationHistory,
                                          nullptr                   , (ss-6)->continuationHistory };

    Move countermove = thisThread->counterMoves[pos.piece_on(prevSq)][prevSq];

    MovePicker mp(pos, ttMove, depth, &thisThread->mainHistory,
                                      &thisThread->lowPlyHistory,
                                      &captureHistory,
                                      contHist,
                                      countermove,
                                      ss->killers,
                                      ss->ply);

    value = bestValue;
    singularQuietLMR = moveCountPruning = false;

    // Indicate PvNodes that will probably fail low if the node was searched
    // at a depth equal or greater than the current depth, and the result of this search was a fail low.
    bool likelyFailLow =    PvNode
                         && ttMove
                         && (tte->bound() & BOUND_UPPER)
                         && tte->depth() >= depth;

    // Step 12. Loop through all pseudo-legal moves until no moves remain
    // or a beta cutoff occurs.
    while ((move = mp.next_move(moveCountPruning)) != MOVE_NONE)
    {
      assert(is_ok(move));

      if (move == excludedMove)
          continue;

      // At root obey the "searchmoves" option and skip moves not listed in Root
      // Move List. As a consequence any illegal move is also skipped. In MultiPV
      // mode we also skip PV moves which have been already searched and those
      // of lower "TB rank" if we are in a TB root position.
      if (rootNode && !std::count(thisThread->rootMoves.begin() + thisThread->pvIdx,
                                  thisThread->rootMoves.begin() + thisThread->pvLast, move))
          continue;

      // Check for legality
      if (!rootNode && !pos.legal(move))
          continue;

      ss->moveCount = ++moveCount;

<<<<<<< HEAD
      if (rootNode && thisThread == Threads.main() && Time.elapsed() > 3000 && Options["Protocol"] != "xboard")
=======
      if (rootNode && thisThread == Threads.main() && Time.elapsed() > 3000
          && !Limits.silent
          )
>>>>>>> 3963e3de
          sync_cout << "info depth " << depth
                    << " currmove " << UCI::move(pos, move)
                    << " currmovenumber " << moveCount + thisThread->pvIdx << sync_endl;
      if (PvNode)
          (ss+1)->pv = nullptr;

      extension = 0;
      captureOrPromotion = pos.capture_or_promotion(move);
      movedPiece = pos.moved_piece(move);
      givesCheck = pos.gives_check(move);

      // Calculate new depth for this move
      newDepth = depth - 1;

      // Step 13. Pruning at shallow depth (~200 Elo)
      if (  !rootNode
<<<<<<< HEAD
          && (pos.non_pawn_material(us) || pos.count<ALL_PIECES>(us) == pos.count<PAWN>(us))
=======
          && (PvNode ? prune_at_shallow_depth : true)
          && pos.non_pawn_material(us)
>>>>>>> 3963e3de
          && bestValue > VALUE_TB_LOSS_IN_MAX_PLY)
      {
          // Skip quiet moves if movecount exceeds our FutilityMoveCount threshold
          moveCountPruning = moveCount >= futility_move_count(improving, depth, pos);

          // Reduced depth of the next LMR search
          int lmrDepth = std::max(newDepth - reduction(improving, depth, moveCount), 0);

          if (pos.must_capture() && pos.attackers_to(to_sq(move), ~us))
          {}
          else

          if (   captureOrPromotion
              || givesCheck)
          {
              // Capture history based pruning when the move doesn't give check
              if (   !givesCheck
                  && lmrDepth < 1
                  && captureHistory[movedPiece][to_sq(move)][type_of(pos.piece_on(to_sq(move)))] < 0)
                  continue;

              // SEE based pruning
              if (!pos.see_ge(move, Value(-218 - 120 * pos.captures_to_hand()) * depth)) // (~25 Elo)
                  continue;
          }
          else
          {
              // Continuation history based pruning (~20 Elo)
              if (   lmrDepth < 5
                  && (*contHist[0])[history_slot(movedPiece)][to_sq(move)] < CounterMovePruneThreshold
                  && (*contHist[1])[history_slot(movedPiece)][to_sq(move)] < CounterMovePruneThreshold)
                  continue;

              // Futility pruning: parent node (~5 Elo)
              if (   lmrDepth < 7
                  && !ss->inCheck
                  && !pos.extinction_single_piece()
                  && ss->staticEval + (174 + 157 * lmrDepth) * (1 + pos.check_counting()) <= alpha
                  &&  (*contHist[0])[history_slot(movedPiece)][to_sq(move)]
                    + (*contHist[1])[history_slot(movedPiece)][to_sq(move)]
                    + (*contHist[3])[history_slot(movedPiece)][to_sq(move)]
                    + (*contHist[5])[history_slot(movedPiece)][to_sq(move)] / 3 < 28255)
                  continue;

              // Prune moves with negative SEE (~20 Elo)
              if (!pos.see_ge(move, Value(-(30 - std::min(lmrDepth, 18) + 10 * !!pos.capture_the_flag_piece()) * lmrDepth * lmrDepth)))
                  continue;
          }
      }

      // Step 14. Extensions (~75 Elo)

      // Singular extension search (~70 Elo). If all moves but one fail low on a
      // search of (alpha-s, beta-s), and just one fails high on (alpha, beta),
      // then that move is singular and should be extended. To verify this we do
      // a reduced search on all the other moves but the ttMove and if the
      // result is lower than ttValue minus a margin, then we will extend the ttMove.
      if (    depth >= 7 - 2 * (pos.count<KING>() == 1)
          &&  move == ttMove
          && !rootNode
          && !excludedMove // Avoid recursive singular search
       /* &&  ttValue != VALUE_NONE Already implicit in the next condition */
          &&  abs(ttValue) < VALUE_KNOWN_WIN
          && (tte->bound() & BOUND_LOWER)
          &&  tte->depth() >= depth - 3)
      {
          Value singularBeta = ttValue - ((formerPv + 4) * depth) / 2;
          Depth singularDepth = (depth - 1 + 3 * formerPv) / 2;

          ss->excludedMove = move;
          value = search<NonPV>(pos, ss, singularBeta - 1, singularBeta, singularDepth, cutNode);
          ss->excludedMove = MOVE_NONE;

          if (value < singularBeta)
          {
              extension = 1;
              singularQuietLMR = !ttCapture;
              if (!PvNode && value < singularBeta - 93)
                  extension = 2;
          }

          // Multi-cut pruning
          // Our ttMove is assumed to fail high, and now we failed high also on a reduced
          // search without the ttMove. So we assume this expected Cut-node is not singular,
          // that multiple moves fail high, and we can prune the whole subtree by returning
          // a soft bound.
          else if (singularBeta >= beta)
              return singularBeta;

          // If the eval of ttMove is greater than beta we try also if there is another
          // move that pushes it over beta, if so also produce a cutoff.
          else if (ttValue >= beta)
          {
              ss->excludedMove = move;
              value = search<NonPV>(pos, ss, beta - 1, beta, (depth + 3) / 2, cutNode);
              ss->excludedMove = MOVE_NONE;

              if (value >= beta)
                  return beta;
          }
      }

      // Losing chess capture extension
      else if (    pos.must_capture()
               &&  pos.capture(move)
               &&  (ss->inCheck || MoveList<CAPTURES>(pos).size() == 1))
          extension = 1;

      // Add extension to new depth
      newDepth += extension;

      // Speculative prefetch as early as possible
      // Update the current move (this must be done after singular extension search)
      ss->currentMove = move;
      ss->continuationHistory = &thisThread->continuationHistory[ss->inCheck]
                                                                [captureOrPromotion]
                                                                [history_slot(movedPiece)]
                                                                [to_sq(move)];

      // Step 15. Make the move
      pos.do_move(move, st, givesCheck);

      // Step 16. Late moves reduction / extension (LMR, ~200 Elo)
      // We use various heuristics for the sons of a node after the first son has
      // been searched. In general we would like to reduce them, but there are many
      // cases where we extend a son if it has good chances to be "interesting".
      if (    depth >= 3
          &&  moveCount > 1 + 2 * rootNode
          && !(pos.must_capture() && pos.has_capture())
          && (  !captureOrPromotion
              || cutNode
              || (!PvNode && !formerPv))
          && (!PvNode || ss->ply > 1 || thisThread->id() % 4 != 3))
      {
          Depth r = reduction(improving, depth, moveCount);

          // Decrease reduction if the ttHit running average is large (~0 Elo)
          if (thisThread->ttHitAverage > 537 * TtHitAverageResolution * TtHitAverageWindow / 1024)
              r--;

          // Decrease reduction if position is or has been on the PV
          // and node is not likely to fail low. (~3 Elo)
          if (   ss->ttPv
              && !likelyFailLow)
              r -= 2;

          // Increase reduction at root and non-PV nodes when the best move does not change frequently
          if (   (rootNode || !PvNode)
              && thisThread->rootDepth > 10
              && thisThread->bestMoveChanges <= 2)
              r++;

          // Decrease reduction if opponent's move count is high (~1 Elo)
          if ((ss-1)->moveCount > 13)
              r--;

          // Decrease reduction if ttMove has been singularly extended (~1 Elo)
          if (singularQuietLMR)
              r--;

          if (!captureOrPromotion)
          {
              // Increase reduction if ttMove is a capture (~3 Elo)
              if (ttCapture)
                  r++;

              // Increase reduction for cut nodes (~3 Elo)
              if (cutNode)
                  r += 2;

              ss->statScore =  thisThread->mainHistory[us][from_to(move)]
                             + (*contHist[0])[history_slot(movedPiece)][to_sq(move)]
                             + (*contHist[1])[history_slot(movedPiece)][to_sq(move)]
                             + (*contHist[3])[history_slot(movedPiece)][to_sq(move)]
                             - 4923;

              // Decrease/increase reduction for moves with a good/bad history (~30 Elo)
              if (!ss->inCheck)
                  r -= ss->statScore / (14721 - 4434 * pos.captures_to_hand());
          }

          // In general we want to cap the LMR depth search at newDepth. But if
          // reductions are really negative and movecount is low, we allow this move
          // to be searched deeper than the first move.
          Depth d = std::clamp(newDepth - r, 1, newDepth + (r < -1 && moveCount <= 5));

          value = -search<NonPV>(pos, ss+1, -(alpha+1), -alpha, d, true);

          // If the son is reduced and fails high it will be re-searched at full depth
          doFullDepthSearch = value > alpha && d < newDepth;
          didLMR = true;
      }
      else
      {
          doFullDepthSearch = !PvNode || moveCount > 1;
          didLMR = false;
      }

      // Step 17. Full depth search when LMR is skipped or fails high
      if (doFullDepthSearch)
      {
          value = -search<NonPV>(pos, ss+1, -(alpha+1), -alpha, newDepth, !cutNode);

          // If the move passed LMR update its stats
          if (didLMR && !captureOrPromotion)
          {
              int bonus = value > alpha ?  stat_bonus(newDepth)
                                        : -stat_bonus(newDepth);

              update_continuation_histories(ss, movedPiece, to_sq(move), bonus);
          }
      }

      // For PV nodes only, do a full PV search on the first move or after a fail
      // high (in the latter case search only if value < beta), otherwise let the
      // parent node fail low with value <= alpha and try another move.
      if (PvNode && (moveCount == 1 || (value > alpha && (rootNode || value < beta))))
      {
          (ss+1)->pv = pv;
          (ss+1)->pv[0] = MOVE_NONE;

          value = -search<PV>(pos, ss+1, -beta, -alpha,
                              std::min(maxNextDepth, newDepth), false);
      }

      // Step 18. Undo move
      pos.undo_move(move);

      assert(value > -VALUE_INFINITE && value < VALUE_INFINITE);

      // Step 19. Check for a new best move
      // Finished searching the move. If a stop occurred, the return value of
      // the search cannot be trusted, and we return immediately without
      // updating best move, PV and TT.
      if (Threads.stop.load(std::memory_order_relaxed))
          return VALUE_ZERO;

      if (rootNode)
      {
          RootMove& rm = *std::find(thisThread->rootMoves.begin(),
                                    thisThread->rootMoves.end(), move);

          // PV move or new best move?
          if (moveCount == 1 || value > alpha)
          {
              rm.score = value;
              rm.selDepth = thisThread->selDepth;
              rm.pv.resize(1);

              assert((ss+1)->pv);

              for (Move* m = (ss+1)->pv; *m != MOVE_NONE; ++m)
                  rm.pv.push_back(*m);

              // We record how often the best move has been changed in each
              // iteration. This information is used for time management and LMR
              if (moveCount > 1)
                  ++thisThread->bestMoveChanges;
          }
          else
              // All other moves but the PV are set to the lowest value: this
              // is not a problem when sorting because the sort is stable and the
              // move position in the list is preserved - just the PV is pushed up.
              rm.score = -VALUE_INFINITE;
      }

      if (value > bestValue)
      {
          bestValue = value;

          if (value > alpha)
          {
              bestMove = move;

              if (PvNode && !rootNode) // Update pv even in fail-high case
                  update_pv(ss->pv, move, (ss+1)->pv);

              if (PvNode && value < beta) // Update alpha! Always alpha < beta
                  alpha = value;
              else
              {
                  assert(value >= beta); // Fail high
                  ss->statScore = 0;
                  break;
              }
          }
      }

      // If the move is worse than some previously searched move, remember it to update its stats later
      if (move != bestMove)
      {
          if (captureOrPromotion && captureCount < 32)
              capturesSearched[captureCount++] = move;

          else if (!captureOrPromotion && quietCount < 64)
              quietsSearched[quietCount++] = move;
      }
    }

    // The following condition would detect a stop only after move loop has been
    // completed. But in this case bestValue is valid because we have fully
    // searched our subtree, and we can anyhow save the result in TT.
    /*
       if (Threads.stop)
        return VALUE_DRAW;
    */

    // Step 20. Check for mate and stalemate
    // All legal moves have been searched and if there are no legal moves, it
    // must be a mate or a stalemate. If we are in a singular extension search then
    // return a fail low score.

    assert(moveCount || !ss->inCheck || excludedMove || !MoveList<LEGAL>(pos).size());

    if (!moveCount)
        bestValue = excludedMove ? alpha :
                    ss->inCheck  ? pos.checkmate_value(ss->ply)
                                 : pos.stalemate_value(ss->ply);

    // If there is a move which produces search value greater than alpha we update stats of searched moves
    else if (bestMove)
        update_all_stats(pos, ss, bestMove, bestValue, beta, prevSq,
                         quietsSearched, quietCount, capturesSearched, captureCount, depth);

    // Bonus for prior countermove that caused the fail low
    else if (   (depth >= 3 || PvNode)
             && !priorCapture)
        update_continuation_histories(ss-1, pos.piece_on(prevSq), prevSq, stat_bonus(depth));

    if (PvNode)
        bestValue = std::min(bestValue, maxValue);

    // If no good move is found and the previous position was ttPv, then the previous
    // opponent move is probably good and the new position is added to the search tree.
    if (bestValue <= alpha)
        ss->ttPv = ss->ttPv || ((ss-1)->ttPv && depth > 3);
    // Otherwise, a counter move has been found and if the position is the last leaf
    // in the search tree, remove the position from the search tree.
    else if (depth > 3)
        ss->ttPv = ss->ttPv && (ss+1)->ttPv;

    // Write gathered information in transposition table
    if (!excludedMove && !(rootNode && thisThread->pvIdx))
        tte->save(posKey, value_to_tt(bestValue, ss->ply), ss->ttPv,
                  bestValue >= beta ? BOUND_LOWER :
                  PvNode && bestMove ? BOUND_EXACT : BOUND_UPPER,
                  depth, bestMove, ss->staticEval);

    assert(bestValue > -VALUE_INFINITE && bestValue < VALUE_INFINITE);

    return bestValue;
  }


  // qsearch() is the quiescence search function, which is called by the main search
  // function with zero depth, or recursively with further decreasing depth per call.
  template <NodeType NT>
  Value qsearch(Position& pos, Stack* ss, Value alpha, Value beta, Depth depth) {

    constexpr bool PvNode = NT == PV;

    assert(alpha >= -VALUE_INFINITE && alpha < beta && beta <= VALUE_INFINITE);
    assert(PvNode || (alpha == beta - 1));
    assert(depth <= 0);

    Move pv[MAX_PLY+1];
    StateInfo st;
    ASSERT_ALIGNED(&st, Eval::NNUE::CacheLineSize);

    TTEntry* tte;
    Key posKey;
    Move ttMove, move, bestMove;
    Depth ttDepth;
    Value bestValue, value, ttValue, futilityValue, futilityBase, oldAlpha;
    bool pvHit, givesCheck, captureOrPromotion;
    int moveCount;

    if (PvNode)
    {
        oldAlpha = alpha; // To flag BOUND_EXACT when eval above alpha and no available moves
        (ss+1)->pv = pv;
        ss->pv[0] = MOVE_NONE;
    }

    Thread* thisThread = pos.this_thread();
    (ss+1)->ply = ss->ply + 1;
    bestMove = MOVE_NONE;
    ss->inCheck = pos.checkers();
    moveCount = 0;

    Value gameResult;
    if (pos.is_game_end(gameResult, ss->ply))
        return gameResult;

    // Check for maximum ply reached
    if (ss->ply >= MAX_PLY)
        return !ss->inCheck ? evaluate(pos) : VALUE_DRAW;

    assert(0 <= ss->ply && ss->ply < MAX_PLY);

    // Decide whether or not to include checks: this fixes also the type of
    // TT entry depth that we are going to use. Note that in qsearch we use
    // only two types of depth in TT: DEPTH_QS_CHECKS or DEPTH_QS_NO_CHECKS.
    ttDepth = ss->inCheck || depth >= DEPTH_QS_CHECKS ? DEPTH_QS_CHECKS
                                                  : DEPTH_QS_NO_CHECKS;
    // Transposition table lookup
    posKey = pos.key();
    tte = TT.probe(posKey, ss->ttHit);
    ttValue = ss->ttHit ? value_from_tt(tte->value(), ss->ply, pos.rule50_count()) : VALUE_NONE;
    ttMove = ss->ttHit ? tte->move() : MOVE_NONE;
    pvHit = ss->ttHit && tte->is_pv();

    if (  !PvNode
        && ss->ttHit
        && tte->depth() >= ttDepth
        && ttValue != VALUE_NONE // Only in case of TT access race
        && (ttValue >= beta ? (tte->bound() & BOUND_LOWER)
                            : (tte->bound() & BOUND_UPPER)))
        return ttValue;

    // Evaluate the position statically
    if (ss->inCheck)
    {
        ss->staticEval = VALUE_NONE;
        bestValue = futilityBase = -VALUE_INFINITE;
    }
    else
    {
        if (ss->ttHit)
        {
            // Never assume anything about values stored in TT
            if ((ss->staticEval = bestValue = tte->eval()) == VALUE_NONE)
                ss->staticEval = bestValue = evaluate(pos);

            // Can ttValue be used as a better position evaluation?
            if (    ttValue != VALUE_NONE
                && (tte->bound() & (ttValue > bestValue ? BOUND_LOWER : BOUND_UPPER)))
                bestValue = ttValue;
        }
        else
            // In case of null move search use previous static eval with a different sign
            // and addition of two tempos
            ss->staticEval = bestValue =
            (ss-1)->currentMove != MOVE_NULL ? evaluate(pos)
                                             : -(ss-1)->staticEval;

        // Stand pat. Return immediately if static value is at least beta
        if (bestValue >= beta)
        {
            // Save gathered info in transposition table
            if (!ss->ttHit)
                tte->save(posKey, value_to_tt(bestValue, ss->ply), false, BOUND_LOWER,
                          DEPTH_NONE, MOVE_NONE, ss->staticEval);

            return bestValue;
        }

        if (PvNode && bestValue > alpha)
            alpha = bestValue;

        futilityBase = bestValue + 155;
    }

    const PieceToHistory* contHist[] = { (ss-1)->continuationHistory, (ss-2)->continuationHistory,
                                          nullptr                   , (ss-4)->continuationHistory,
                                          nullptr                   , (ss-6)->continuationHistory };

    // Initialize a MovePicker object for the current position, and prepare
    // to search the moves. Because the depth is <= 0 here, only captures,
    // queen and checking knight promotions, and other checks(only if depth >= DEPTH_QS_CHECKS)
    // will be generated.
    MovePicker mp(pos, ttMove, depth, &thisThread->mainHistory,
                                      &thisThread->captureHistory,
                                      contHist,
                                      to_sq((ss-1)->currentMove));

    // Loop through the moves until no moves remain or a beta cutoff occurs
    while ((move = mp.next_move()) != MOVE_NONE)
    {
      assert(is_ok(move));

      givesCheck = pos.gives_check(move);
      captureOrPromotion = pos.capture_or_promotion(move);

      moveCount++;

      // Futility pruning and moveCount pruning
      if (    bestValue > VALUE_TB_LOSS_IN_MAX_PLY
          && !givesCheck
          && !(   pos.extinction_value() == -VALUE_MATE
               && pos.piece_on(to_sq(move))
               && pos.extinction_piece_types().find(type_of(pos.piece_on(to_sq(move)))) != pos.extinction_piece_types().end())
          &&  futilityBase > -VALUE_KNOWN_WIN
          &&  type_of(move) != PROMOTION)
      {

          if (moveCount > 2)
              continue;

          futilityValue = futilityBase + PieceValue[EG][pos.piece_on(to_sq(move))];

          if (futilityValue <= alpha)
          {
              bestValue = std::max(bestValue, futilityValue);
              continue;
          }

          if (futilityBase <= alpha && !pos.see_ge(move, VALUE_ZERO + 1))
          {
              bestValue = std::max(bestValue, futilityBase);
              continue;
          }
      }

      // Do not search moves with negative SEE values
      if (    bestValue > VALUE_TB_LOSS_IN_MAX_PLY
          && !pos.see_ge(move))
          continue;

      // Speculative prefetch as early as possible
      prefetch(TT.first_entry(pos.key_after(move)));

      // Check for legality just before making the move
      if (!pos.legal(move))
      {
          moveCount--;
          continue;
      }

      ss->currentMove = move;
      ss->continuationHistory = &thisThread->continuationHistory[ss->inCheck]
                                                                [captureOrPromotion]
                                                                [history_slot(pos.moved_piece(move))]
                                                                [to_sq(move)];

      // Continuation history based pruning
      if (  !captureOrPromotion
          && bestValue > VALUE_TB_LOSS_IN_MAX_PLY
          && (*contHist[0])[history_slot(pos.moved_piece(move))][to_sq(move)] < CounterMovePruneThreshold
          && (*contHist[1])[history_slot(pos.moved_piece(move))][to_sq(move)] < CounterMovePruneThreshold)
          continue;

      // Make and search the move
      pos.do_move(move, st, givesCheck);
      value = -qsearch<NT>(pos, ss+1, -beta, -alpha, depth - 1);
      pos.undo_move(move);

      assert(value > -VALUE_INFINITE && value < VALUE_INFINITE);

      // Check for a new best move
      if (value > bestValue)
      {
          bestValue = value;

          if (value > alpha)
          {
              bestMove = move;

              if (PvNode) // Update pv even in fail-high case
                  update_pv(ss->pv, move, (ss+1)->pv);

              if (PvNode && value < beta) // Update alpha here!
                  alpha = value;
              else
                  break; // Fail high
          }
       }
    }

    // All legal moves have been searched. A special case: if we're in check
    // and no legal moves were found, it is checkmate.
    if (ss->inCheck && bestValue == -VALUE_INFINITE)
    {
        assert(!MoveList<LEGAL>(pos).size());

        return pos.checkmate_value(ss->ply); // Plies to mate from the root
    }

    // Save gathered info in transposition table
    tte->save(posKey, value_to_tt(bestValue, ss->ply), pvHit,
              bestValue >= beta ? BOUND_LOWER :
              PvNode && bestValue > oldAlpha  ? BOUND_EXACT : BOUND_UPPER,
              ttDepth, bestMove, ss->staticEval);

    assert(bestValue > -VALUE_INFINITE && bestValue < VALUE_INFINITE);

    return bestValue;
  }


  // value_to_tt() adjusts a mate or TB score from "plies to mate from the root" to
  // "plies to mate from the current position". Standard scores are unchanged.
  // The function is called before storing a value in the transposition table.

  Value value_to_tt(Value v, int ply) {

    assert(v != VALUE_NONE);

    return  v >= VALUE_TB_WIN_IN_MAX_PLY  ? v + ply
          : v <= VALUE_TB_LOSS_IN_MAX_PLY ? v - ply : v;
  }


  // value_from_tt() is the inverse of value_to_tt(): it adjusts a mate or TB score
  // from the transposition table (which refers to the plies to mate/be mated from
  // current position) to "plies to mate/be mated (TB win/loss) from the root". However,
  // for mate scores, to avoid potentially false mate scores related to the 50 moves rule
  // and the graph history interaction, we return an optimal TB score instead.

  Value value_from_tt(Value v, int ply, int r50c) {

    if (v == VALUE_NONE)
        return VALUE_NONE;

    if (v >= VALUE_TB_WIN_IN_MAX_PLY)  // TB win or better
    {
        if (v >= VALUE_MATE_IN_MAX_PLY && VALUE_MATE - v > 99 - r50c)
            return VALUE_MATE_IN_MAX_PLY - 1; // do not return a potentially false mate score

        return v - ply;
    }

    if (v <= VALUE_TB_LOSS_IN_MAX_PLY) // TB loss or worse
    {
        if (v <= VALUE_MATED_IN_MAX_PLY && VALUE_MATE + v > 99 - r50c)
            return VALUE_MATED_IN_MAX_PLY + 1; // do not return a potentially false mate score

        return v + ply;
    }

    return v;
  }


  // update_pv() adds current move and appends child pv[]

  void update_pv(Move* pv, Move move, Move* childPv) {

    for (*pv++ = move; childPv && *childPv != MOVE_NONE; )
        *pv++ = *childPv++;
    *pv = MOVE_NONE;
  }


  // update_all_stats() updates stats at the end of search() when a bestMove is found

  void update_all_stats(const Position& pos, Stack* ss, Move bestMove, Value bestValue, Value beta, Square prevSq,
                        Move* quietsSearched, int quietCount, Move* capturesSearched, int captureCount, Depth depth) {

    int bonus1, bonus2;
    Color us = pos.side_to_move();
    Thread* thisThread = pos.this_thread();
    CapturePieceToHistory& captureHistory = thisThread->captureHistory;
    Piece moved_piece = pos.moved_piece(bestMove);
    PieceType captured = type_of(pos.piece_on(to_sq(bestMove)));

    bonus1 = stat_bonus(depth + 1);
    bonus2 = bestValue > beta + PawnValueMg ? bonus1                                 // larger bonus
                                            : std::min(bonus1, stat_bonus(depth));   // smaller bonus

    if (!pos.capture_or_promotion(bestMove))
    {
        // Increase stats for the best move in case it was a quiet move
        update_quiet_stats(pos, ss, bestMove, bonus2, depth);

        // Decrease stats for all non-best quiet moves
        for (int i = 0; i < quietCount; ++i)
        {
            thisThread->mainHistory[us][from_to(quietsSearched[i])] << -bonus2;
            update_continuation_histories(ss, pos.moved_piece(quietsSearched[i]), to_sq(quietsSearched[i]), -bonus2);
        }
    }
    else
        // Increase stats for the best move in case it was a capture move
        captureHistory[moved_piece][to_sq(bestMove)][captured] << bonus1;

    // Extra penalty for a quiet early move that was not a TT move or
    // main killer move in previous ply when it gets refuted.
    if (   ((ss-1)->moveCount == 1 + (ss-1)->ttHit || ((ss-1)->currentMove == (ss-1)->killers[0]))
        && !pos.captured_piece())
            update_continuation_histories(ss-1, pos.piece_on(prevSq), prevSq, -bonus1);

    // Decrease stats for all non-best capture moves
    for (int i = 0; i < captureCount; ++i)
    {
        moved_piece = pos.moved_piece(capturesSearched[i]);
        captured = type_of(pos.piece_on(to_sq(capturesSearched[i])));
        captureHistory[moved_piece][to_sq(capturesSearched[i])][captured] << -bonus1;
    }
  }


  // update_continuation_histories() updates histories of the move pairs formed
  // by moves at ply -1, -2, -4, and -6 with current move.

  void update_continuation_histories(Stack* ss, Piece pc, Square to, int bonus) {

    for (int i : {1, 2, 4, 6})
    {
        // Only update first 2 continuation histories if we are in check
        if (ss->inCheck && i > 2)
            break;
        if (is_ok((ss-i)->currentMove))
            (*(ss-i)->continuationHistory)[history_slot(pc)][to] << bonus;
    }
  }


  // update_quiet_stats() updates move sorting heuristics

  void update_quiet_stats(const Position& pos, Stack* ss, Move move, int bonus, int depth) {

    // Update killers
    if (ss->killers[0] != move)
    {
        ss->killers[1] = ss->killers[0];
        ss->killers[0] = move;
    }

    Color us = pos.side_to_move();
    Thread* thisThread = pos.this_thread();
    thisThread->mainHistory[us][from_to(move)] << bonus;
    update_continuation_histories(ss, pos.moved_piece(move), to_sq(move), bonus);

    // Penalty for reversed move in case of moved piece not being a pawn
    if (type_of(pos.moved_piece(move)) != PAWN && type_of(move) != DROP)
        thisThread->mainHistory[us][from_to(reverse_move(move))] << -bonus;

    // Update countermove history
    if (is_ok((ss-1)->currentMove))
    {
        Square prevSq = to_sq((ss-1)->currentMove);
        thisThread->counterMoves[pos.piece_on(prevSq)][prevSq] = move;
    }

    // Update low ply history
    if (depth > 11 && ss->ply < MAX_LPH)
        thisThread->lowPlyHistory[ss->ply][from_to(move)] << stat_bonus(depth - 7);
  }

  // When playing with strength handicap, choose best move among a set of RootMoves
  // using a statistical rule dependent on 'level'. Idea by Heinz van Saanen.

  Move Skill::pick_best(size_t multiPV) {

    const RootMoves& rootMoves = Threads.main()->rootMoves;
    static PRNG rng(now()); // PRNG sequence should be non-deterministic

    // RootMoves are already sorted by score in descending order
    Value topScore = rootMoves[0].score;
    int delta = std::min(topScore - rootMoves[multiPV - 1].score, PawnValueMg);
    int weakness = 120 - 2 * level;
    int maxScore = -VALUE_INFINITE;

    // Choose best move. For each move score we add two terms, both dependent on
    // weakness. One is deterministic and bigger for weaker levels, and one is
    // random. Then we choose the move with the resulting highest score.
    for (size_t i = 0; i < multiPV; ++i)
    {
        // This is our magic formula
        int push = (  weakness * int(topScore - rootMoves[i].score)
                    + delta * (rng.rand<unsigned>() % weakness)) / 128;

        if (rootMoves[i].score + push >= maxScore)
        {
            maxScore = rootMoves[i].score + push;
            best = rootMoves[i].pv[0];
        }
    }

    return best;
  }

} // namespace


/// MainThread::check_time() is used to print debug info and, more importantly,
/// to detect when we are out of available time and thus stop the search.

void MainThread::check_time() {

  if (--callsCnt > 0)
      return;

  // When using nodes, ensure checking rate is not lower than 0.1% of nodes
  callsCnt = Limits.nodes ? std::min(1024, int(Limits.nodes / 1024)) : 1024;

  static TimePoint lastInfoTime = now();

  TimePoint elapsed = Time.elapsed();
  TimePoint tick = Limits.startTime + elapsed;

  if (tick - lastInfoTime >= 1000)
  {
      lastInfoTime = tick;
      dbg_print();
  }

  // We should not stop pondering until told so by the GUI
  if (ponder)
      return;

  if (   rootPos.two_boards()
      && Time.elapsed() < Limits.time[rootPos.side_to_move()] - 1000
      && (Partner.sitRequested || (Partner.weDead && !Partner.partnerDead) || Partner.weVirtualWin))
      return;

  if (   (Limits.use_time_management() && (elapsed > Time.maximum() - 10 || stopOnPonderhit))
      || (Limits.movetime && elapsed >= Limits.movetime)
      || (Limits.nodes && Threads.nodes_searched() >= (uint64_t)Limits.nodes))
      Threads.stop = true;
}


/// UCI::pv() formats PV information according to the UCI protocol. UCI requires
/// that all (if any) unsearched PV lines are sent using a previous search score.

string UCI::pv(const Position& pos, Depth depth, Value alpha, Value beta) {

  std::stringstream ss;
  TimePoint elapsed = Time.elapsed() + 1;
  const RootMoves& rootMoves = pos.this_thread()->rootMoves;
  size_t pvIdx = pos.this_thread()->pvIdx;
  size_t multiPV = std::min((size_t)Options["MultiPV"], rootMoves.size());
  uint64_t nodesSearched = Threads.nodes_searched();
  uint64_t tbHits = Threads.tb_hits() + (pos.this_thread()->rootInTB ? rootMoves.size() : 0);

  for (size_t i = 0; i < multiPV; ++i)
  {
      bool updated = rootMoves[i].score != -VALUE_INFINITE;

      if (depth == 1 && !updated && i > 0)
          continue;

      Depth d = updated ? depth : std::max(1, depth - 1);
      Value v = updated ? rootMoves[i].score : rootMoves[i].previousScore;

      if (v == -VALUE_INFINITE)
          v = VALUE_ZERO;

      bool tb = pos.this_thread()->rootInTB && abs(v) < VALUE_MATE_IN_MAX_PLY;
      v = tb ? rootMoves[i].tbScore : v;

      if (ss.rdbuf()->in_avail()) // Not at first line
          ss << "\n";

      if (Options["Protocol"] == "xboard")
      {
          ss << d << " "
             << UCI::value(v) << " "
             << elapsed / 10 << " "
             << nodesSearched << " "
             << rootMoves[i].selDepth << " "
             << nodesSearched * 1000 / elapsed << " "
             << tbHits << "\t";

          // Do not print PVs with virtual drops in bughouse variants
          if (!pos.two_boards())
              for (Move m : rootMoves[i].pv)
                  ss << " " << UCI::move(pos, m);
      }
      else
      {
      ss << "info"
         << " depth "    << d
         << " seldepth " << rootMoves[i].selDepth
         << " multipv "  << i + 1
         << " score "    << UCI::value(v);

      if (Options["UCI_ShowWDL"])
          ss << UCI::wdl(v, pos.game_ply());

      if (!tb && i == pvIdx)
          ss << (v >= beta ? " lowerbound" : v <= alpha ? " upperbound" : "");

      ss << " nodes "    << nodesSearched
         << " nps "      << nodesSearched * 1000 / elapsed;

      if (elapsed > 1000) // Earlier makes little sense
          ss << " hashfull " << TT.hashfull();

      ss << " tbhits "   << tbHits
         << " time "     << elapsed
         << " pv";

      for (Move m : rootMoves[i].pv)
          ss << " " << UCI::move(pos, m);
      }
  }

  return ss.str();
}


/// RootMove::extract_ponder_from_tt() is called in case we have no ponder move
/// before exiting the search, for instance, in case we stop the search during a
/// fail high at root. We try hard to have a ponder move to return to the GUI,
/// otherwise in case of 'ponder on' we have nothing to think on.

bool RootMove::extract_ponder_from_tt(Position& pos) {

    StateInfo st;
    ASSERT_ALIGNED(&st, Eval::NNUE::CacheLineSize);

    bool ttHit;

    assert(pv.size() == 1);

    if (pv[0] == MOVE_NONE)
        return false;

    pos.do_move(pv[0], st);
    TTEntry* tte = TT.probe(pos.key(), ttHit);

    if (ttHit)
    {
        Move m = tte->move(); // Local copy to be SMP safe
        if (MoveList<LEGAL>(pos).contains(m))
            pv.push_back(m);
    }

    pos.undo_move(pv[0]);
    return pv.size() > 1;
}

void Tablebases::rank_root_moves(Position& pos, Search::RootMoves& rootMoves) {

    pos.this_thread()->Cardinality = int(Options["SyzygyProbeLimit"]);
    pos.this_thread()->ProbeDepth = int(Options["SyzygyProbeDepth"]);
    pos.this_thread()->UseRule50 = bool(Options["Syzygy50MoveRule"]);
    pos.this_thread()->rootInTB = false;

    auto& cardinality = pos.this_thread()->Cardinality;
    auto& probeDepth = pos.this_thread()->ProbeDepth;
    auto& rootInTB = pos.this_thread()->rootInTB;
    bool dtz_available = true;

    // Tables with fewer pieces than SyzygyProbeLimit are searched with
    // ProbeDepth == DEPTH_ZERO
    if (cardinality > Tablebases::MaxCardinality)
    {
        cardinality = Tablebases::MaxCardinality;
        probeDepth = 0;
    }

    if (cardinality >= popcount(pos.pieces()) && !pos.can_castle(ANY_CASTLING))
    {
        // Rank moves using DTZ tables
        rootInTB = root_probe(pos, rootMoves);

        if (!rootInTB)
        {
            // DTZ tables are missing; try to rank moves using WDL tables
            dtz_available = false;
            rootInTB = root_probe_wdl(pos, rootMoves);
        }
    }

    if (rootInTB)
    {
        // Sort moves according to TB rank
        std::stable_sort(rootMoves.begin(), rootMoves.end(),
                  [](const RootMove &a, const RootMove &b) { return a.tbRank > b.tbRank; } );

        // Probe during search only if DTZ is not available and we are winning
        if (dtz_available || rootMoves[0].tbScore <= VALUE_DRAW)
            cardinality = 0;
    }
    else
    {
        // Clean up if root_probe() and root_probe_wdl() have failed
        for (auto& m : rootMoves)
            m.tbRank = 0;
    }

}

// --- expose the functions such as fixed depth search used for learning to the outside
namespace Search
{
  // For learning, prepare a stub that can call search,qsearch() from one thread.
  // From now on, it is better to have a Searcher and prepare a substitution table for each thread like Apery.
  // It might have been good.

  // Initialization for learning.
  // Called from Tools::search(),Tools::qsearch().
  static bool init_for_search(Position& pos, Stack* ss)
  {

    // RootNode requires ss->ply == 0.
    // Because it clears to zero, ss->ply == 0, so it's okay...

    std::memset(ss - 7, 0, 10 * sizeof(Stack));

    // Regarding this_thread.

    {
      auto th = pos.this_thread();

      th->completedDepth = 0;
      th->selDepth = 0;
      th->rootDepth = 0;
      th->nmpMinPly = th->bestMoveChanges = th->failedHighCnt = 0;
      th->ttHitAverage = TtHitAverageWindow * TtHitAverageResolution / 2;

      // Zero initialization of the number of search nodes
      th->nodes = 0;

      // Clear all history types. This initialization takes a little time, and
      // the accuracy of the search is rather low, so the good and bad are
      // not well understood.

      // th->clear();

      int ct = int(Options["Contempt"]) * PawnValueEg / 100; // From centipawns
      Color us = pos.side_to_move();

      // In analysis mode, adjust contempt in accordance with user preference
      if (Limits.infinite || Options["UCI_AnalyseMode"])
        ct = Options["Analysis Contempt"] == "Off" ? 0
        : Options["Analysis Contempt"] == "Both" ? ct
        : Options["Analysis Contempt"] == "White" && us == BLACK ? -ct
        : Options["Analysis Contempt"] == "Black" && us == WHITE ? -ct
        : ct;

      // Evaluation score is from the white point of view
      th->contempt = (us == WHITE ? make_score(ct, ct / 2)
        : -make_score(ct, ct / 2));

      for (int i = 7; i > 0; i--)
          (ss - i)->continuationHistory = &th->continuationHistory[0][0][NO_PIECE][0]; // Use as a sentinel

      // set rootMoves
      auto& rootMoves = th->rootMoves;

      rootMoves.clear();
      for (auto m: MoveList<LEGAL>(pos))
        rootMoves.push_back(Search::RootMove(m));

      // Check if we're at a terminal node. Otherwise we end up returning
      // malformed PV later on.
      if (rootMoves.empty())
        return false;

      Tablebases::rank_root_moves(pos, rootMoves);
    }

    return true;
  }

  // Stationary search.
  //
  // Precondition) Search thread is set by pos.set_this_thread(Threads[thread_id]).
  // Also, when Threads.stop arrives, the search is interrupted, so the PV at that time is not correct.
  // After returning from search(), if Threads.stop == true, do not use the search result.
  // Also, note that before calling, if you do not call it with Threads.stop == false, the search will be interrupted and it will return.
  //
  // If it is clogged, MOVE_RESIGN is returned in the PV array.
  //
  //Although it was possible to specify alpha and beta with arguments, this will show the result when searching in that window
  // Because it writes to the substitution table, the value that can be pruned is written to that window when learning
  // As it has a bad effect, I decided to stop allowing the window range to be specified.
  ValueAndPV qsearch(Position& pos)
  {
    Stack stack[MAX_PLY+10], *ss = stack+7;
    Move  pv[MAX_PLY+1];

    if (!init_for_search(pos, ss))
      return {};

    ss->pv = pv; // For the time being, it must be a dummy and somewhere with a buffer.

    if (pos.is_draw(0)) {
      // Return draw value if draw.
      return { VALUE_DRAW, {} };
    }

    // Is it stuck?
    if (MoveList<LEGAL>(pos).size() == 0)
    {
      // Return the mated value if checkmated.
      return { mated_in(/*ss->ply*/ 0 + 1), {} };
    }

    auto bestValue = Stockfish::qsearch<PV>(pos, ss, -VALUE_INFINITE, VALUE_INFINITE, 0);

    // Returns the PV obtained.
    std::vector<Move> pvs;
    for (Move* p = &ss->pv[0]; is_ok(*p); ++p)
      pvs.push_back(*p);

    return ValueAndPV(bestValue, pvs);
  }

  // Normal search. Depth depth (specified as an integer).
  // 3 If you want a score for hand reading,
  // auto v = search(pos,3);
  // Do something like
  // Evaluation value is obtained in v.first and PV is obtained in v.second.
  // When multi pv is enabled, you can get the PV (reading line) array in pos.this_thread()->rootMoves[N].pv.
  // Specify multi pv with the argument multiPV of this function. (The value of Options["MultiPV"] is ignored)
  //
  // Declaration win judgment is not done as root (because it is troublesome to handle), so it is not done here.
  // Handle it by the caller.
  //
  // Precondition) Search thread is set by pos.set_this_thread(Threads[thread_id]).
  // Also, when Threads.stop arrives, the search is interrupted, so the PV at that time is not correct.
  // After returning from search(), if Threads.stop == true, do not use the search result.
  // Also, note that before calling, if you do not call it with Threads.stop == false, the search will be interrupted and it will return.

  ValueAndPV search(Position& pos, int depth_, size_t multiPV /* = 1 */, uint64_t nodesLimit /* = 0 */)
  {
    std::vector<Move> pvs;

    Depth depth = depth_;
    if (depth < 0)
      return std::pair<Value, std::vector<Move>>(Eval::evaluate(pos), std::vector<Move>());

    if (depth == 0)
      return qsearch(pos);

    Stack stack[MAX_PLY + 10], * ss = stack + 7;
    Move pv[MAX_PLY + 1];

    if (!init_for_search(pos, ss))
      return {};

	ss->pv = pv; // For the time being, it must be a dummy and somewhere with a buffer.

    // Initialize the variables related to this_thread
    auto th = pos.this_thread();
    auto& rootDepth = th->rootDepth;
    auto& pvIdx = th->pvIdx;
    auto& pvLast = th->pvLast;
    auto& rootMoves = th->rootMoves;
    auto& completedDepth = th->completedDepth;
    auto& selDepth = th->selDepth;

     // A function to search the top N of this stage as best move
     //size_t multiPV = Options["MultiPV"];

     // Do not exceed the number of moves in this situation
    multiPV = std::min(multiPV, rootMoves.size());

     // If you do not multiply the node limit by the value of MultiPV, you will not be thinking about the same node for one candidate hand when you fix the depth and have MultiPV.
    nodesLimit *= multiPV;

    Value alpha = -VALUE_INFINITE;
    Value beta = VALUE_INFINITE;
    Value delta = -VALUE_INFINITE;
    Value bestValue = -VALUE_INFINITE;

    while ((rootDepth += 1) <= depth
      // exit this loop even if the node limit is exceeded
      // The number of search nodes is passed in the argument of this function.
      && !(nodesLimit /* limited nodes */ && th->nodes.load(std::memory_order_relaxed) >= nodesLimit)
      )
    {
      for (RootMove& rm : rootMoves)
        rm.previousScore = rm.score;

      size_t pvFirst = 0;
      pvLast = 0;

      // MultiPV loop. We perform a full root search for each PV line
      for (pvIdx = 0; pvIdx < multiPV && !Threads.stop; ++pvIdx)
      {
        if (pvIdx == pvLast)
        {
          pvFirst = pvLast;
          for (pvLast++; pvLast < rootMoves.size(); pvLast++)
            if (rootMoves[pvLast].tbRank != rootMoves[pvFirst].tbRank)
              break;
        }

        // selDepth output with USI info for each depth and PV line
        selDepth = 0;

        // Switch to aspiration search for depth 5 and above.
        if (rootDepth >= 4)
        {
            Value prev = rootMoves[pvIdx].previousScore;
            delta = Value(17);
            alpha = std::max(prev - delta,-VALUE_INFINITE);
            beta  = std::min(prev + delta, VALUE_INFINITE);
        }

        while (true)
        {
          Depth adjustedDepth = std::max(1, rootDepth);
          bestValue = Stockfish::search<PV>(pos, ss, alpha, beta, adjustedDepth, false);

          stable_sort(rootMoves.begin() + pvIdx, rootMoves.end());
          //my_stable_sort(pos.this_thread()->thread_id(),&rootMoves[0] + pvIdx, rootMoves.size() - pvIdx);

          // Expand aspiration window for fail low/high.
          // However, if it is the value specified by the argument, it will be treated as fail low/high and break.
          if (bestValue <= alpha)
          {
            beta = (alpha + beta) / 2;
            alpha = std::max(bestValue - delta, -VALUE_INFINITE);
          }
          else if (bestValue >= beta)
          {
            beta = std::min(bestValue + delta, VALUE_INFINITE);
          }
          else
            break;

          delta += delta / 4 + 5;
          assert(-VALUE_INFINITE <= alpha && beta <= VALUE_INFINITE);

          // runaway check
          //assert(th->nodes.load(std::memory_order_relaxed) <= 1000000 );
        }

        stable_sort(rootMoves.begin(), rootMoves.begin() + pvIdx + 1);
        //my_stable_sort(pos.this_thread()->thread_id() , &rootMoves[0] , pvIdx + 1);

      } // multi PV

      completedDepth = rootDepth;
    }

    // Pass PV_is(ok) to eliminate this PV, there may be NULL_MOVE in the middle.
    // MOVE_WIN has never been thrust. (For now)
    for (Move move : rootMoves[0].pv)
    {
      if (!is_ok(move))
        break;
      pvs.push_back(move);
    }

    //sync_cout << rootDepth << sync_endl;

    // Considering multiPV, the score of rootMoves[0] is returned as bestValue.
    bestValue = rootMoves[0].score;

    return ValueAndPV(bestValue, pvs);
  }



  // This implementation of the MCTS is heavily based on Stephane Nicolet's work here
  // https://github.com/snicolet/Stockfish/commit/28501872a1e7ce84dd1f38ab9e59c5adb0d24b41
  // and the adjusted implementation of it in ShashChess https://github.com/amchess/ShashChess

  namespace MCTS
  {
    static constexpr float sigmoidScale = 600.0f;

    static inline float fast_sigmoid(float x) {
      bool negative = x < 0.0f;
      if (negative)
        x = -x;
      const float xx = x*x;
      const float v = 1.0f / (1.0f + 1.0f / (1.0f + x + xx*(0.555f + xx*0.143f)));
      if (negative)
        return 1.0f - v;
      else
        return v;
    }

    static inline Value reward_to_value(float r) {
        if (r > 0.99f) return  VALUE_KNOWN_WIN;
        if (r < 0.01f) return -VALUE_KNOWN_WIN;

        return Value(-sigmoidScale * std::log(1.0f/r - 1.0f));
    }

    static inline float value_to_reward(Value v) {
      return fast_sigmoid(static_cast<float>(v) * (1.0f / sigmoidScale));
    }

    // struct MCTSNode : store info at one node of the MCTS algorithm

    struct MCTSNode {

      Key                    posKey            = 0;           // for consistency checks
      MCTSNode*              parent            = nullptr;     // only nullptr for the root node
      unique_ptr<MCTSNode[]> children          = nullptr;     // only nullptr for nodes that have not been expanded
      uint64_t               numVisits         = 0;           // the number of playouts for this node and all descendants
      Value                  leafSearchEval    = VALUE_NONE;  // the evaluation from AB playout
      float                  prior             = 0.0f;        // the policy, currently a rough estimation based on the playout of the parent
      float                  actionValue       = 0.0f;        // the accumulated rewards
      float                  actionValueWeight = 0.0f;        // the maximum value for the accumulater rewards
      Move                   prevMove          = MOVE_NONE;   // the move on the edge from the parent
      int                    numChildren       = 0;           // the number of legal moves, filled on expansion
      int                    childId           = 0;           // the index of this node in the parent's children array
      Depth                  leafSearchDepth   = DEPTH_NONE;  // the depth with which the AB playout was done
      bool                   isTerminal        = false;       // whether the node is terminal. Terminal nodes are always "expanded" immediately.


      // ucb_value() calculates the upper confidence bound of a child.
      // When searching for the node to expand/playout we take one with the highest ucb.

      float ucb_value(MCTSNode& child, float explorationFactor, bool flipPerspective = false) const
      {

        assert(explorationFactor >= 0.0f);
        assert(child.actionValue >= 0.0f);
        assert(child.actionValueWeight >= 0.0f);
        assert(child.actionValue <= child.actionValueWeight);
        assert(child.prior >= 0.0f);
        assert(child.prior <= 1.0f);

        // For the nodes which have not been played-out we use the prior.
        // Otherwise we have some averaged score or the eval already.
        float reward = child.numVisits == 0 ? child.prior
                                            : child.actionValue / child.actionValueWeight;

        if (flipPerspective)
          reward = 1.0f - reward;

        // The exploration factor.
        // In theory unplayed nodes should have priority, but we
        // add 1 to avoid div by 0 so they might not always be prioritized.

        if (explorationFactor != 0.0f)
          reward +=
            explorationFactor
            * std::sqrt(std::log(1.0 + numVisits) / (1.0 + child.numVisits));

        assert(!std::isnan(reward));
        assert(reward >= 0.0f);

        return reward;
      }


      // get_best_child() returns a const reference to the best child node,
      // according to the UCB value.

      const MCTSNode& get_best_child(float explorationFactor) const
      {

        assert(!is_leaf());
        assert(numChildren > 0);

        if (numChildren == 1)
        {
          assert(children[0].childId == 0);
          return children[0];
        }

        int bestIdx = -1;
        float bestValue = std::numeric_limits<float>::lowest();
        for (int i = 0 ; i < numChildren ; ++i)
        {
          MCTSNode& child = children[i];
          // The "best" is the one with the best UCB.
          // Child values are with opposite signs.
          const float r = ucb_value(child, explorationFactor, true);
          if (r > bestValue)
          {
            bestIdx = i;
            bestValue = r;
          }
        }

        assert(bestIdx >= 0);
        assert(bestIdx < numChildren);
        assert(children[bestIdx].childId == bestIdx);

        return children[bestIdx];
      }


      // get_best_child() : like the previous one, but does not return a const reference

      MCTSNode& get_best_child(float explorationFactor) {
        return const_cast<MCTSNode&>(static_cast<const MCTSNode*>(this)->get_best_child(explorationFactor));
      }


      // get_best_move() returns a pair (move,value) leading to the best child,
      // according to the action value heuristic.

      std::pair<Move, Value> get_best_move() const {

        assert(!is_leaf());
        assert(numChildren > 0);

        int bestIdx = -1;
        float bestValue = std::numeric_limits<float>::lowest();
        for (int i = 0; i < numChildren ; ++i)
        {
          MCTSNode& child = children[i];
          // The "best" is the one with the best action value.
          // Child values are with opposite signs.
          const float r = 1.0f - (child.actionValue / child.actionValueWeight);
          if (r > bestValue)
          {
            bestIdx = i;
            bestValue = r;
          }
        }

        assert(bestIdx >= 0);
        assert(bestIdx < numChildren);
        assert(children[bestIdx].childId == bestIdx);

        return { children[bestIdx].prevMove, reward_to_value(bestValue) };
      }


      // get_child_by_move() finds a child, given the move that leads to it

      const MCTSNode* get_child_by_move(Move move) const {
        for (int i = 0; i < numChildren ; ++i)
        {
          MCTSNode& child = children[i];
          if (child.prevMove == move)
            return &child;
        }

        return nullptr;
      }


      // get_child_by_move() : like the previous one, but does not return a const

      MCTSNode* get_child_by_move(Move move) {
        return const_cast<MCTSNode*>(static_cast<const MCTSNode*>(this)->get_child_by_move(move));
      }


      // is_root() returns true when node is the root

      bool is_root() const {
        return parent == nullptr;
      }

      // is_leaf() returns true when node is a leaf

      bool is_leaf() const {
        return children == nullptr;
      }
    };


    // struct BackpropValues is a structure to manipulate the kind of stuff
    // that needs to be back-propagated down and up the tree by MCTS.

    struct BackpropValues {

      uint64_t numVisits = 0;
      float actionValue = 0.0f;
      float actionValueWeight = 0.0f;

      // We always keep everything for the side to move perspective.
      // When changing the side the score flips.
      void flip_side() {
        assert(actionValueWeight >= actionValue);
        assert(actionValue >= 0.0f);
        assert(actionValueWeight >= 0.0f);

        actionValue = actionValueWeight - actionValue;
      }
    };


    // struct MonteCarloTreeSearch implements the methods for the MCTS algorithm

    struct MonteCarloTreeSearch {

      // IMPORTANT:
      // The position is stateful so we always have one.
      // It has to match certain expectations in different functions.
      // For example when looking for the node to expand the pos must correspond
      // to the root mcts node. When expanding the node it must correspond to the
      // node being expanded, etc.

      static constexpr Depth terminalEvalDepth = Depth(255);

      // We add a lot of stuff to the actionValue, but the weights differ.
      // The prior is currently bad so low weight,
      static constexpr float priorWeight    = 0.01f;
      static constexpr float terminalWeight = 1.0f;   // could be increased? Different for wins/draws?
      static constexpr float normalWeight   = 1.0f;

      static_assert(priorWeight    > 0.0f);
      static_assert(terminalWeight > 0.0f);
      static_assert(normalWeight   > 0.0f);

      MonteCarloTreeSearch() {}
      MonteCarloTreeSearch(const MonteCarloTreeSearch&) = delete;


      // search_new() : let's start the search !

      ValueAndPV search_new(
        Position& pos,
        std::uint64_t maxPlayouts,
        Depth leafDepth,
        float explorationFactor = 0.25f) {

        init_for_mcts_search(pos);
        return search_continue(pos, maxPlayouts, leafDepth, explorationFactor);
      }


      // search_continue_after_move() : continue after a move and reuse the relevant
      // part of the tree. The prevMove is the move that lead to position 'pos'.
      //
      // TODO: make the node limit be the total.

      ValueAndPV search_continue_after_move( Position& pos,
                                             Move prevMove,
                                             std::uint64_t maxPlayouts,
                                             Depth leafDepth,
                                             float explorationFactor = 0.25f) {
        do_move_at_root(pos, prevMove);
        return search_continue(pos, maxPlayouts, leafDepth, explorationFactor);
      }


      // get_all_continuations() is missing description

      std::vector<MctsContinuation> get_all_continuations() const {

        std::vector<MctsContinuation> continuations;
        continuations.resize(rootNode.numChildren);

        for (int i = 0; i < rootNode.numChildren; ++i)
        {
            MCTSNode& child = rootNode.children[i];

            auto& cont = continuations[i];

            cont.numVisits   = child.numVisits;
            cont.value       = reward_to_value(cont.actionValue);
            cont.pv          = get_pv(child);
            cont.actionValue = 1.0f - (child.actionValue / child.actionValueWeight); // child value is with opposite sign
        }

        std::stable_sort( continuations.begin(),
                          continuations.end(),
                          [](const auto& lhs, const auto& rhs) { return lhs.value > rhs.value; }
        );

        return continuations;
      }


      // search_continue() : continues with the same tree

      ValueAndPV search_continue( Position& pos,
                                  std::uint64_t maxPlayouts,
                                  Depth leafDepth,
                                  float explorationFactor = 0.25f) {

        if (rootNode.leafSearchDepth == DEPTH_NONE)
          do_playout(pos, rootNode, leafDepth);

        while (numPlayouts < maxPlayouts)
        {
          debug << "Starting iteration " << numPlayouts << endl;
          do_search_iteration(pos, leafDepth, explorationFactor);
        }

        if (rootNode.is_leaf())
          return {};
        else
          return { rootNode.get_best_move().second, get_pv() };
      }


      Stack     stackBuffer [MAX_PLY + 10];
      StateInfo statesBuffer[MAX_PLY + 10];

      Stack*     stack  = stackBuffer  + 7;
      StateInfo* states = statesBuffer + 7;

      MCTSNode rootNode;

      int ply = 1;
      int maximumPly = ply; // Effectively the selective depth.
      std::uint64_t numPlayouts = 0;

    private :

      // reset_stats(), recalculate_stats() and accumulate_stats_recursively()
      // are used to recalculate the number of playouts in our MCTS tree. Note
      // that at the moment we call recalculate_stats() each time we play a move
      // at root, to recalculate the stats in the subtree.

      void reset_stats() {
        numPlayouts = 0;
      }

      void accumulate_stats_recursively(MCTSNode& node) {

        if (node.leafSearchDepth != DEPTH_NONE)
          numPlayouts += 1;

        if (!node.is_leaf())
          for (int i = 0; i < node.numChildren; ++i)
            accumulate_stats_recursively(node.children[i]);
      }

      void recalculate_stats() {
        reset_stats();
        accumulate_stats_recursively(rootNode);
      }


      // do_move_at_root() is missing description
      // Tree reuse (?)
      // pos is the position after move.

      void do_move_at_root(Position& pos, Move move) {

        MCTSNode* child = rootNode.get_child_by_move(move);
        if (child == nullptr)
          create_new_root(pos);
        else
        {
          rootNode = std::move(*child);
          rootNode.parent = nullptr;
          rootNode.childId = 0;
          // keep rootNode.prevMove for move ordering heuristics
        }

        recalculate_stats();

        assert(rootNode.posKey == pos.key());
      }


      // do_search_iteration() does one iteration of the search.
      //
      // Basically:
      // 1. find a node to expand/playout
      // 2. if the node is a terminal then we just get the stuff and backprop
      // 3. if we only have prior for the node then do a playout
      // 4. otherwise we expand the children and do at least one playout from the best child (chosen by prior)
      //   4.1. a terminal node counts as a playout. All terminal nodes are played out.
      // 5. Backpropagate all changes down the tree.

      void do_search_iteration(Position& pos, Depth leafDepth, float explorationFactor) {

        MCTSNode& node = find_node_to_expand_or_playout(pos, explorationFactor);
        BackpropValues backprops{};
        if (node.isTerminal)
        {
          debug << "Root is terminal" << endl;
          backprops.numVisits = 1;
          backprops.actionValue += node.actionValue;
          backprops.actionValueWeight += node.actionValueWeight;

          numPlayouts += 1;
        }
        else if (node.leafSearchDepth == DEPTH_NONE)
        {
          // The node is considered the best but it only has a prior value.
          // We don't really want to expand nodes based just on the prior, so
          // first do a playout to get a better estimate, and expand only in the
          // next iteration.
          // Normally we playout immediately the move with the best prior, but that
          // playout can put it below another move.
          backprops = do_playout(pos, node, leafDepth);
        }
        else
        {
          // We have done leaf evaluation with AB search so we know that
          // this node is *actually good* and not just *prior good*, so we
          // can now expand it and do an immediate playout for the node with the best prior.
          backprops = expand_node_and_do_playout(pos, node, leafDepth, explorationFactor);
        }

        backpropagate(pos, node, backprops);
      }


      // Backpropagates() is the function we use to back-propagate the changes
      // after an expand/playout, all the way to the root. The position 'pos'
      // is expected to be at the node from which we start backpropagating.

      void backpropagate(Position& pos, MCTSNode& node, BackpropValues backprops) {

        assert(node.posKey == pos.key());
        assert(ply >= 1);

        debug << "Backpropagating: " << pos.fen() << endl;

        MCTSNode* currentNode = &node;
        while (!currentNode->is_root())
        {
          // On each descent we switch the side to move

          undo_move(pos);
          currentNode = currentNode->parent;
          backprops.flip_side();

          debug << "Backprop step: " << pos.fen() << endl;
          assert(currentNode->posKey == pos.key());

          currentNode->numVisits += backprops.numVisits;
          currentNode->actionValue += backprops.actionValue;
          currentNode->actionValueWeight += backprops.actionValueWeight;
        }

        // At the end we must be at the root

        assert(currentNode == &rootNode);
        assert(rootNode.posKey == pos.key());
      }


      // find_node_to_expand_or_playout() navigates from pos to the node to expand/playout,
      // according to the get_best_child() heuristics.

      MCTSNode& find_node_to_expand_or_playout(Position& pos, float explorationFactor) {
        assert(rootNode.posKey == pos.key());

        // Find a node that has not yet been expanded
        MCTSNode* currentNode = &rootNode;
        while (!currentNode->is_leaf())
        {
          MCTSNode& bestChild = currentNode->get_best_child(explorationFactor);

          do_move(pos, *currentNode, bestChild);

          currentNode = &bestChild;
        }

        return *currentNode;
      }


      // generate_moves_unordered() generates moves in a random order

      int generate_moves_unordered(Position& pos, Move* out) const {
        int moveCount = 0;
        for (auto move : MoveList<LEGAL>(pos))
          out[moveCount++] = move;

        return moveCount;
      }


      // generate_moves_ordered() generates moves with some reasonable ordering.
      // Using this function, we can assume some reasonable priors.

      int generate_moves_ordered(Position& pos, MCTSNode& node, Depth leafDepth, Move* out) const {
        assert(ply >= 1);

        debug << "Generating moves: " << pos.fen() << endl;

        Thread* const thread = pos.this_thread();
        const Square prevSq = to_sq(node.prevMove);
        const Move countermove = thread->counterMoves[pos.piece_on(prevSq)][prevSq];
        const Move ttMove = MOVE_NONE; // TODO: retrieve tt move
        const Move* const killers = stack[ply].killers;
        const Depth depth = leafDepth + 1;

        const PieceToHistory* contHist[] = {
          stack[ply-1].continuationHistory, stack[ply-2].continuationHistory,
          nullptr                         , stack[ply-4].continuationHistory,
          nullptr                         , stack[ply-6].continuationHistory
        };

        assert(contHist[0] != nullptr);
        assert(contHist[1] != nullptr);
        assert(contHist[3] != nullptr);
        assert(contHist[5] != nullptr);

        MovePicker mp(
          pos,
          ttMove,
          depth,
          &(thread->mainHistory),
          &(thread->lowPlyHistory),
          &(thread->captureHistory),
          contHist,
          countermove,
          killers,
          ply
        );

        int moveCount = 0;
        while (true)
        {
          const Move move = mp.next_move();
          debug << "Generated move " << UCI::move(move, false) << ": " << pos.fen() << endl;

          if (move == MOVE_NONE)
            break;

          if (pos.legal(move))
            out[moveCount++] = move;
        }

        debug << "Generated " << moveCount << " legal moves: " << pos.fen() << endl;

        return moveCount;
      }


      // init_for_leaf_search() prepares some global variables in the thread of the
      // given position, for compatibility with the normal AB search of Stockfish.
      // This allows us to use that AB search to get an estimated value of the leaf,
      // if necessary.

      void init_for_leaf_search(Position& pos) {

        auto th = pos.this_thread();

        th->completedDepth = 0;
        th->selDepth = 0;
        th->rootDepth = 0;
        th->nmpMinPly = th->bestMoveChanges = th->failedHighCnt = 0;
        th->ttHitAverage = TtHitAverageWindow * TtHitAverageResolution / 2;
        th->nodes = 0;
      }


      // terminal_value() checks whether the position is terminal. We return
      // the right value if position is terminal, otherwise we return VALUE_NONE.

      Value terminal_value(Position& pos) const {

        if (MoveList<LEGAL>(pos).size() == 0)
          return pos.checkers() ? VALUE_MATE : -VALUE_MATE;;

        if (ply >= MAX_PLY - 2 || pos.is_draw(ply - 1))
          return VALUE_DRAW;

        return VALUE_NONE;
      }


      // evaluate_leaf() does AB search on the position to get its value

      Value evaluate_leaf(Position& pos, MCTSNode& node, Depth leafDepth) {

        assert(node.posKey == pos.key());
        assert(node.leafSearchDepth == DEPTH_NONE);
        assert(node.leafSearchEval == VALUE_NONE);

        debug << "Evaluating leaf: " << pos.fen() << endl;

        init_for_leaf_search(pos);

        Move pv[MAX_PLY + 1];
        stack[ply].pv = pv;
        stack[ply].currentMove = MOVE_NONE;
        stack[ply].excludedMove = MOVE_NONE;

        if (!node.is_root() && node.parent->leafSearchEval != VALUE_NONE)
        {
          // If we have some parent score then use an aspiration window.
          // We know what to expect.
          Value delta = Value(18);
          Value alpha = std::max(node.parent->leafSearchEval - delta, -VALUE_INFINITE);
          Value beta = std::min(node.parent->leafSearchEval + delta, VALUE_INFINITE);
          while (true)
          {
            const Value value = Stockfish::search<PV>(pos, stack + ply, alpha, beta, leafDepth, false);
            if (value <= alpha)
            {
              beta = (alpha + beta) / 2;
              alpha = std::max(value - delta, -VALUE_INFINITE);
            }
            else
            if (value >= beta)
              beta = std::min(value + delta, VALUE_INFINITE);
            else
              return value;

            delta += delta / 4 + 5;
          }
        }

        else
          // If no parent score then do infinite aspiration window.
          return Stockfish::search<PV>(pos, stack + ply, -VALUE_INFINITE, VALUE_INFINITE, leafDepth, false);
      }


      // get_pv(node) tries to get a pv, starting from the given node

      std::vector<Move> get_pv(const MCTSNode& node) const {
        std::vector<Move> pv;

        const MCTSNode* currentNode = &node;
        if (!currentNode->is_root())
          pv.emplace_back(currentNode->prevMove);

        while (!currentNode->is_leaf())
        {
          // No exploration factor for choosing the PV.
          const MCTSNode& bestChild = currentNode->get_best_child(0.0f);
          pv.emplace_back(bestChild.prevMove);
          currentNode = &bestChild;
        }

        return pv;
      }


      // get_pv() tries to get the pv, starting from the root

      std::vector<Move> get_pv() const {
        return get_pv(rootNode);
      }


      // do_playout() does a single playout and returns what is needed to backprop

      BackpropValues do_playout(Position& pos, MCTSNode& node, Depth leafDepth) {

        assert(node.posKey == pos.key());
        assert(node.numVisits == 0);
        assert(node.is_leaf());
        assert(node.numChildren == 0);
        assert(node.leafSearchDepth == DEPTH_NONE);
        assert(!node.isTerminal);

        debug << "Doing playout " << numPlayouts << ": " << pos.fen() << endl;

        numPlayouts += 1;

        const Value v = evaluate_leaf(pos, node, leafDepth);

        BackpropValues backprops{};
        backprops.numVisits = 1;        // playout counts as a visit
        backprops.actionValue += value_to_reward(v);
        backprops.actionValueWeight += normalWeight;

        // Bookkeeping for raw eval
        node.leafSearchEval = v;
        node.leafSearchDepth = leafDepth;

        // Local backprop because normal backprop handles only the
        // nodes starting from the parent of this one.
        node.numVisits          = backprops.numVisits;
        node.actionValue       += backprops.actionValue;
        node.actionValueWeight += backprops.actionValueWeight;

        return backprops;
      }


      // expand_node_and_do_playout() : expand a node and do at least one playout.
      // May do more "playouts" if there are terminals as those are "played out" immediately.
      // Returns what needs to be backpropagated.

      BackpropValues expand_node_and_do_playout( Position& pos,
                                                 MCTSNode& node,
                                                 Depth leafDepth,
                                                 float explorationFactor)
      {
        assert(node.posKey == pos.key());          // node must match the position
        assert(node.is_leaf());                    // otherwise already expanded
        assert(node.numChildren == 0);             // leafs have no children
        assert(!node.isTerminal);                  // terminals cannot be expanded
        assert(node.numVisits == 1);               // we expect it to have the "playout visit". Fake visit for the root.
        assert(node.leafSearchDepth != DEPTH_NONE);
        assert(node.leafSearchEval != VALUE_NONE);

        debug << "Expanding and playing out: " << pos.fen() << endl;

        Move moves[MAX_MOVES];
        const int moveCount = generate_moves_ordered(pos, node, leafDepth, moves);

        assert(moveCount > 0);

        node.children = std::make_unique<MCTSNode[]>(moveCount);
        node.numChildren = moveCount;

        int numTerminals = 0;
        BackpropValues backprops{};

        float prior = value_to_reward(node.leafSearchEval);

        // Note that prior is attenuated for later moves - we rely on move ordering.
        // Attenuate more at higher plies, where we have better move ordering.

        const float priorAttenuation = 1.0f - std::min((ply - 1) / 100.0f, 0.05f);
        for (int i = 0; i < moveCount; ++i)
        {
          // Setup the child
          MCTSNode& child = node.children[i];
          child.prevMove = moves[i];
          child.childId = i;
          child.parent = &node;

          debug << "Expanding move " << i+1 << " out of " << moveCount << ": " << pos.fen() << endl;

          // We enter the child's position
          do_move(pos, node, child);
          child.posKey = pos.key();

          const Value terminalValue = terminal_value(pos);
          if (terminalValue != VALUE_NONE)
          {
              // if it's a terminal then "play it out"
              child.isTerminal = true;
              child.prior = value_to_reward(terminalValue);
              child.numVisits = 1;
              child.actionValue = child.prior * terminalWeight;
              child.actionValueWeight = terminalWeight;
              child.leafSearchEval = terminalValue;
              child.leafSearchDepth = terminalEvalDepth;

              numTerminals += 1;
              numPlayouts += 1;
          }
          else
          {
              // Otherwise we just note the prior (policy)
              child.prior = 1.0f - prior;
              child.actionValue = child.prior * priorWeight;
              child.actionValueWeight = priorWeight;
          }

          undo_move(pos);

          // Accumulate the policies to backprop
          backprops.actionValue += child.actionValue;
          backprops.actionValueWeight += child.actionValueWeight;

          // Reduce the prior for the next move
          prior *= priorAttenuation;
        }

        if (numTerminals == 0)
        {
          // If no terminals then we do one playout on the best child
          MCTSNode& bestChild = node.get_best_child(explorationFactor);
          do_move(pos, node, bestChild);

          backprops.numVisits += 1;

          auto playoutBackprops = do_playout(pos, bestChild, leafDepth);
          backprops.numVisits += playoutBackprops.numVisits;
          backprops.actionValue += playoutBackprops.actionValue;
          backprops.actionValueWeight += playoutBackprops.actionValueWeight;

          undo_move(pos);
        }
        else
        {
          // If there are any terminals we don't do more playouts
          backprops.numVisits += numTerminals;
        }

        // Local backprop because normal backprop handles only the
        // nodes starting from the parent of this one
        backprops.flip_side();

        node.actionValue = backprops.actionValue;
        node.actionValueWeight = backprops.actionValueWeight;
        node.numVisits = backprops.numVisits;

        return backprops;
      }


      // do_move() does a move and updates the stack

      void do_move(Position& pos, MCTSNode& parentNode, MCTSNode& childNode) {

        assert(ply < MAX_PLY);
        assert(!parentNode.is_leaf());
        assert(&parentNode.children[childNode.childId] == &childNode);
        assert(parentNode.posKey == pos.key());

        const Move move = childNode.prevMove;

        stack[ply].currentMove = move;
        stack[ply].inCheck = pos.checkers();
        stack[ply].continuationHistory =
          &(
            pos.this_thread()->continuationHistory
              [stack[ply].inCheck]
              [pos.capture_or_promotion(move)]
              [pos.moved_piece(move)]
              [to_sq(move)]
          );
        stack[ply].staticEval = parentNode.leafSearchEval;
        stack[ply].moveCount = childNode.childId + 1;

        pos.do_move(move, states[ply]);

        // The first time around we don't have posKey set yet,
        // because we need to do the move first.
        assert(childNode.posKey == 0 || childNode.posKey == pos.key());

        ply += 1;

        if (ply > maximumPly)
          maximumPly = ply;
      }


      // undo_move() undoes a move and pops the stack

      void undo_move(Position& pos) {
        assert(ply > 1);

        ply -= 1;

        pos.undo_move(stack[ply].currentMove);
      }


      // create_new_root() inits a root from the given position

      void create_new_root(Position& pos) {
        rootNode = MCTSNode{};
        rootNode.posKey = pos.key();
        rootNode.isTerminal = MoveList<LEGAL>(pos).size() == 0;
      }


      void init_for_mcts_search(Position& pos) {
        std::memset(stack - 7, 0, 10 * sizeof(Stack));

        auto th = pos.this_thread();

        // stack + 0 also needs to be initialized because we start from ply = 1
        for (int i = 7; i >= 0; --i)
          (stack - i)->continuationHistory = &th->continuationHistory[0][0][NO_PIECE][0]; // Use as a sentinel

        for (int i = 1; i <= MAX_PLY; ++i)
          (stack + i)->ply = i;

        int ct = int(Options["Contempt"]) * PawnValueEg / 100; // From centipawns
        Color us = pos.side_to_move();

        // In analysis mode, adjust contempt in accordance with user preference
        if (Limits.infinite || Options["UCI_AnalyseMode"])
          ct =   Options["Analysis Contempt"] == "Off"  ? 0
               : Options["Analysis Contempt"] == "Both" ? ct
               : Options["Analysis Contempt"] == "White" && us == BLACK ? -ct
               : Options["Analysis Contempt"] == "Black" && us == WHITE ? -ct
               : ct;

        // Evaluation score is from the white point of view
        th->contempt = (us == WHITE ?  make_score(ct, ct / 2)
                                    : -make_score(ct, ct / 2));

        create_new_root(pos);

        ply = 1;
        maximumPly = ply;
        numPlayouts = 0;
      }
    };


    // search_mcts() : this is the main function of the MonteCarloTreeSearch class

    ValueAndPV search_mcts( Position& pos,
                            uint64_t numPlayouts,
                            Depth leafDepth,
                            float explorationFactor)
    {
      MonteCarloTreeSearch mcts{};
      return mcts.search_new(pos, numPlayouts, leafDepth, explorationFactor);
    }


    // search_mcts_multipv() : use this for multiPV

    std::vector<MctsContinuation> search_mcts_multipv( Position& pos,
                                                       uint64_t numPlayouts,
                                                       Depth leafDepth,
                                                       float explorationFactor)
    {
      MonteCarloTreeSearch mcts{};
      mcts.search_new(pos, numPlayouts, leafDepth, explorationFactor);

      return mcts.get_all_continuations();
    }
  }
}

} // namespace Stockfish<|MERGE_RESOLUTION|>--- conflicted
+++ resolved
@@ -1119,13 +1119,7 @@
 
       ss->moveCount = ++moveCount;
 
-<<<<<<< HEAD
-      if (rootNode && thisThread == Threads.main() && Time.elapsed() > 3000 && Options["Protocol"] != "xboard")
-=======
-      if (rootNode && thisThread == Threads.main() && Time.elapsed() > 3000
-          && !Limits.silent
-          )
->>>>>>> 3963e3de
+      if (rootNode && thisThread == Threads.main() && Time.elapsed() > 3000 && Options["Protocol"] != "xboard" && !Limits.silent)
           sync_cout << "info depth " << depth
                     << " currmove " << UCI::move(pos, move)
                     << " currmovenumber " << moveCount + thisThread->pvIdx << sync_endl;
@@ -1142,12 +1136,8 @@
 
       // Step 13. Pruning at shallow depth (~200 Elo)
       if (  !rootNode
-<<<<<<< HEAD
+          && (PvNode ? prune_at_shallow_depth : true)
           && (pos.non_pawn_material(us) || pos.count<ALL_PIECES>(us) == pos.count<PAWN>(us))
-=======
-          && (PvNode ? prune_at_shallow_depth : true)
-          && pos.non_pawn_material(us)
->>>>>>> 3963e3de
           && bestValue > VALUE_TB_LOSS_IN_MAX_PLY)
       {
           // Skip quiet moves if movecount exceeds our FutilityMoveCount threshold
@@ -2220,7 +2210,7 @@
 
     ss->pv = pv; // For the time being, it must be a dummy and somewhere with a buffer.
 
-    if (pos.is_draw(0)) {
+    if (pos.is_optional_game_end()) {
       // Return draw value if draw.
       return { VALUE_DRAW, {} };
     }
@@ -2933,7 +2923,7 @@
         while (true)
         {
           const Move move = mp.next_move();
-          debug << "Generated move " << UCI::move(move, false) << ": " << pos.fen() << endl;
+          debug << "Generated move " << UCI::move(pos, move) << ": " << pos.fen() << endl;
 
           if (move == MOVE_NONE)
             break;
@@ -2974,7 +2964,7 @@
         if (MoveList<LEGAL>(pos).size() == 0)
           return pos.checkers() ? VALUE_MATE : -VALUE_MATE;;
 
-        if (ply >= MAX_PLY - 2 || pos.is_draw(ply - 1))
+        if (ply >= MAX_PLY - 2 || pos.is_optional_game_end())
           return VALUE_DRAW;
 
         return VALUE_NONE;
