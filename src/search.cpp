--- conflicted
+++ resolved
@@ -167,12 +167,8 @@
 
     for (const auto& m : MoveList<LEGAL>(pos))
     {
-<<<<<<< HEAD
         assert(pos.pseudo_legal(m));
-        if (Root && depth <= ONE_PLY)
-=======
         if (Root && depth <= 1)
->>>>>>> 7e89a716
             cnt = 1, nodes++;
         else
         {
@@ -796,14 +792,10 @@
 
     // Step 7. Razoring (~2 Elo)
     if (   !rootNode // The required rootNode PV handling is not available in qsearch
-<<<<<<< HEAD
-        &&  depth < 2 * ONE_PLY
+        &&  depth < 2
         && !pos.must_capture()
         && !pos.capture_the_flag_piece()
         && !pos.check_counting()
-=======
-        &&  depth < 2
->>>>>>> 7e89a716
         &&  eval <= alpha - RazorMargin)
         return qsearch<NT>(pos, ss, alpha, beta);
 
@@ -816,16 +808,11 @@
 
     // Step 8. Futility pruning: child node (~30 Elo)
     if (   !PvNode
-<<<<<<< HEAD
-        &&  depth < 7 * ONE_PLY
+        &&  depth < 7
         && !(   pos.extinction_value() == -VALUE_MATE
              && pos.extinction_piece_types().find(ALL_PIECES) == pos.extinction_piece_types().end())
         && (pos.checking_permitted() || !pos.capture_the_flag_piece())
         &&  eval - futility_margin(depth, improving) * (1 + pos.check_counting()) >= beta
-=======
-        &&  depth < 7
-        &&  eval - futility_margin(depth, improving) >= beta
->>>>>>> 7e89a716
         &&  eval < VALUE_KNOWN_WIN) // Do not return unproven wins
         return eval;
 
@@ -845,11 +832,7 @@
         assert(eval - beta >= 0);
 
         // Null move dynamic reduction based on depth and value
-<<<<<<< HEAD
-        Depth R = ((835 - 150 * !pos.checking_permitted() + 70 * depth / ONE_PLY) / 256 + std::min(int(eval - beta) / 185, 3)) * ONE_PLY;
-=======
-        Depth R = (835 + 70 * depth) / 256 + std::min(int(eval - beta) / 185, 3);
->>>>>>> 7e89a716
+        Depth R = (835 - 150 * !pos.checking_permitted() + 70 * depth) / 256 + std::min(int(eval - beta) / 185, 3);
 
         ss->currentMove = MOVE_NULL;
         ss->continuationHistory = &thisThread->continuationHistory[0][0][NO_PIECE][0];
@@ -889,12 +872,8 @@
     // If we have a good enough capture and a reduced search returns a value
     // much above beta, we can (almost) safely prune the previous move.
     if (   !PvNode
-<<<<<<< HEAD
-        &&  depth >= 5 * ONE_PLY
+        &&  depth >= 5
         &&  (pos.pieces() ^ pos.pieces(CLOBBER_PIECE))
-=======
-        &&  depth >= 5
->>>>>>> 7e89a716
         &&  abs(beta) < VALUE_MATE_IN_MAX_PLY)
     {
         Value raisedBeta = std::min(beta + 191 * (1 + pos.check_counting() + (pos.extinction_value() != VALUE_NONE)) - 46 * improving, VALUE_INFINITE);
@@ -912,16 +891,10 @@
                 probCutCount++;
 
                 ss->currentMove = move;
-<<<<<<< HEAD
-                ss->continuationHistory = &thisThread->continuationHistory[history_slot(pos.moved_piece(move))][to_sq(move)];
-
-                assert(depth >= 5 * ONE_PLY);
-=======
                 ss->continuationHistory = &thisThread->continuationHistory[inCheck]
                                                                           [captureOrPromotion]
-                                                                          [pos.moved_piece(move)]
+                                                                          [history_slot(pos.moved_piece(move))]
                                                                           [to_sq(move)];
->>>>>>> 7e89a716
 
                 pos.do_move(move, st);
 
@@ -940,15 +913,9 @@
     }
 
     // Step 11. Internal iterative deepening (~2 Elo)
-<<<<<<< HEAD
-    if (depth >= (7 - 2 * pos.captures_to_hand()) * ONE_PLY && !ttMove)
-    {
-        search<NT>(pos, ss, alpha, beta, depth - (7 - 2 * pos.captures_to_hand()) * ONE_PLY, cutNode);
-=======
-    if (depth >= 7 && !ttMove)
-    {
-        search<NT>(pos, ss, alpha, beta, depth - 7, cutNode);
->>>>>>> 7e89a716
+    if (depth >= (7 - 2 * pos.captures_to_hand()) && !ttMove)
+    {
+        search<NT>(pos, ss, alpha, beta, depth - (7 - 2 * pos.captures_to_hand()), cutNode);
 
         tte = TT.probe(posKey, ttHit);
         ttValue = ttHit ? value_from_tt(tte->value(), ss->ply) : VALUE_NONE;
@@ -996,13 +963,8 @@
       ss->moveCount = ++moveCount;
 
       if (rootNode && thisThread == Threads.main() && Time.elapsed() > 3000)
-<<<<<<< HEAD
-          sync_cout << "info depth " << depth / ONE_PLY
+          sync_cout << "info depth " << depth
                     << " currmove " << UCI::move(pos, move)
-=======
-          sync_cout << "info depth " << depth
-                    << " currmove " << UCI::move(move, pos.is_chess960())
->>>>>>> 7e89a716
                     << " currmovenumber " << moveCount + thisThread->pvIdx << sync_endl;
       if (PvNode)
           (ss+1)->pv = nullptr;
@@ -1078,7 +1040,7 @@
       else if (    pos.must_capture()
                &&  pos.capture(move)
                &&  MoveList<CAPTURES>(pos).size() == 1)
-          extension = ONE_PLY;
+          extension = 1;
 
       // Calculate new depth for this move
       newDepth = depth - 1 + extension;
@@ -1089,12 +1051,8 @@
           && bestValue > VALUE_MATED_IN_MAX_PLY)
       {
           // Skip quiet moves if movecount exceeds our FutilityMoveCount threshold
-<<<<<<< HEAD
-          moveCountPruning = moveCount >= futility_move_count(improving, depth / ONE_PLY)
+          moveCountPruning = moveCount >= futility_move_count(improving, depth)
                             || (pos.must_capture() && (moveCountPruning || (pos.capture(move) && pos.legal(move))));
-=======
-          moveCountPruning = moveCount >= futility_move_count(improving, depth);
->>>>>>> 7e89a716
 
           if (   !captureOrPromotion
               && !givesCheck
@@ -1127,12 +1085,8 @@
                   continue;
           }
           else if (  !(givesCheck && extension)
-<<<<<<< HEAD
                    && !pos.must_capture()
-                   && !pos.see_ge(move, Value(-199 - 120 * pos.captures_to_hand()) * (depth / ONE_PLY))) // (~20 Elo)
-=======
-                   && !pos.see_ge(move, Value(-199) * depth)) // (~20 Elo)
->>>>>>> 7e89a716
+                   && !pos.see_ge(move, Value(-199 - 120 * pos.captures_to_hand()) * depth)) // (~20 Elo)
                   continue;
       }
 
@@ -1148,14 +1102,10 @@
 
       // Update the current move (this must be done after singular extension search)
       ss->currentMove = move;
-<<<<<<< HEAD
-      ss->continuationHistory = &thisThread->continuationHistory[history_slot(movedPiece)][to_sq(move)];
-=======
       ss->continuationHistory = &thisThread->continuationHistory[inCheck]
                                                                 [captureOrPromotion]
-                                                                [movedPiece]
+                                                                [history_slot(movedPiece)]
                                                                 [to_sq(move)];
->>>>>>> 7e89a716
 
       // Step 15. Make the move
       pos.do_move(move, st, givesCheck);
@@ -1573,14 +1523,10 @@
       }
 
       ss->currentMove = move;
-<<<<<<< HEAD
-      ss->continuationHistory = &thisThread->continuationHistory[history_slot(pos.moved_piece(move))][to_sq(move)];
-=======
       ss->continuationHistory = &thisThread->continuationHistory[inCheck]
                                                                 [captureOrPromotion]
-                                                                [pos.moved_piece(move)]
+                                                                [history_slot(pos.moved_piece(move))]
                                                                 [to_sq(move)];
->>>>>>> 7e89a716
 
       // Make and search the move
       pos.do_move(move, st, givesCheck);
