--- conflicted
+++ resolved
@@ -342,29 +342,22 @@
         if (pos.pass())
             *moveList++ = make<SPECIAL>(ksq, ksq);
 
-<<<<<<< HEAD
-        if (Type != CAPTURES && pos.can_castle(CastlingRights(OO | OOO)))
-        {
-            if (!pos.castling_impeded(OO) && pos.can_castle(OO))
-                moveList = make_move_and_gating<CASTLING>(pos, moveList, Us, ksq, pos.castling_rook_square(OO));
-
-            if (!pos.castling_impeded(OOO) && pos.can_castle(OOO))
-                moveList = make_move_and_gating<CASTLING>(pos, moveList, Us, ksq, pos.castling_rook_square(OOO));
-        }
+        if ((Type != CAPTURES) && pos.can_castle(Us & ANY_CASTLING))
+            for(CastlingRights cr : { Us & KING_SIDE, Us & QUEEN_SIDE } )
+                if (!pos.castling_impeded(cr) && pos.can_castle(cr))
+                    moveList = make_move_and_gating<CASTLING>(pos, moveList, Us,ksq, pos.castling_rook_square(cr));
     }
     // Workaround for passing: Execute a non-move with any piece
     else if (pos.pass() && !pos.count<KING>(Us) && pos.pieces(Us))
         *moveList++ = make<SPECIAL>(lsb(pos.pieces(Us)), lsb(pos.pieces(Us)));
 
     // Castling with non-king piece
-    if (!pos.count<KING>(Us) && Type != CAPTURES && pos.can_castle(CastlingRights(OO | OOO)))
+    if (!pos.count<KING>(Us) && Type != CAPTURES && pos.can_castle(Us & ANY_CASTLING))
     {
         Square from = make_square(FILE_E, pos.castling_rank(Us));
-        if (!pos.castling_impeded(OO) && pos.can_castle(OO))
-            moveList = make_move_and_gating<CASTLING>(pos, moveList, Us, from, pos.castling_rook_square(OO));
-
-        if (!pos.castling_impeded(OOO) && pos.can_castle(OOO))
-            moveList = make_move_and_gating<CASTLING>(pos, moveList, Us, from, pos.castling_rook_square(OOO));
+        for(CastlingRights cr : { Us & KING_SIDE, Us & QUEEN_SIDE } )
+            if (!pos.castling_impeded(cr) && pos.can_castle(cr))
+                moveList = make_move_and_gating<CASTLING>(pos, moveList, Us, from, pos.castling_rook_square(cr));
     }
 
     // Special moves
@@ -387,12 +380,6 @@
             if (is_ok(to) && (target & to))
                 moveList = make_move_and_gating<SPECIAL>(pos, moveList, Us, from, to);
         }
-=======
-        if ((Type != CAPTURES) && pos.can_castle(Us & ANY_CASTLING))
-            for(CastlingRights cr : { Us & KING_SIDE, Us & QUEEN_SIDE } )
-                if (!pos.castling_impeded(cr) && pos.can_castle(cr))
-                    *moveList++ = make<CASTLING>(ksq, pos.castling_rook_square(cr));
->>>>>>> ec2002c5
     }
 
     return moveList;
