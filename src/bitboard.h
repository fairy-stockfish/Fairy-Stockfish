--- conflicted
+++ resolved
@@ -203,7 +203,6 @@
 }
 
 
-<<<<<<< HEAD
 /// make_bitboard() returns a bitboard from a list of squares
 
 constexpr Bitboard make_bitboard() { return 0; }
@@ -214,10 +213,7 @@
 }
 
 
-/// shift() moves a bitboard one step along direction D (mainly for pawns)
-=======
 /// shift() moves a bitboard one step along direction D
->>>>>>> 05f7d59a
 
 template<Direction D>
 constexpr Bitboard shift(Bitboard b) {
