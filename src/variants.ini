--- conflicted
+++ resolved
@@ -1812,12 +1812,7 @@
 #https://www.chessvariants.com/boardrules.dir/atlantis.html
 [atlantis:chess]
 wallingRule = edge
-<<<<<<< HEAD
 wallOrMove = true
-=======
-#not ready yet. Other wall variants are "move and wall", this is "move or wall".
-#need to figure out way to do this ie. write code for:
-#wallOrMove = true
 
 #https://www.chessvariants.com/rules/ajax-orthodox-chess
 [ajax-orthodox:chess]
@@ -1931,5 +1926,4 @@
 customPiece2 = p:mW
 connectValue = loss
 stalemateValue = win
-connectPieceTypes = m
->>>>>>> 7d42030f
+connectPieceTypes = m