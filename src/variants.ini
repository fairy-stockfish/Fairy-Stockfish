--- conflicted
+++ resolved
@@ -1292,7 +1292,6 @@
 duckGating = true
 stalemateValue = win
 
-<<<<<<< HEAD
 [kono]
 maxRank = 5
 maxFile = e
@@ -1354,7 +1353,7 @@
 nFoldRule = 2
 nFoldValue = loss
 nMoveRule = 0
-=======
+
 #https://www.zillions-of-games.com/cgi-bin/zilligames/submissions.cgi/76202?do=show;id=83
 #pawns can be caught in the blast in this one
 [allexplodeatomic:nocheckatomic]
@@ -1433,5 +1432,4 @@
 maxFile = e
 customPiece1 = w:mW
 startFen = wWwWw/WwWwW/wW1Ww/WwWwW/wWwWw w
-stalemateValue = loss
->>>>>>> 6897c747
+stalemateValue = loss