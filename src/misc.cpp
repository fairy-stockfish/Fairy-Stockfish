/*
  Stockfish, a UCI chess playing engine derived from Glaurung 2.1
  Copyright (C) 2004-2020 The Stockfish developers (see AUTHORS file)

  Stockfish is free software: you can redistribute it and/or modify
  it under the terms of the GNU General Public License as published by
  the Free Software Foundation, either version 3 of the License, or
  (at your option) any later version.

  Stockfish is distributed in the hope that it will be useful,
  but WITHOUT ANY WARRANTY; without even the implied warranty of
  MERCHANTABILITY or FITNESS FOR A PARTICULAR PURPOSE.  See the
  GNU General Public License for more details.

  You should have received a copy of the GNU General Public License
  along with this program.  If not, see <http://www.gnu.org/licenses/>.
*/

#ifdef _WIN32
#if _WIN32_WINNT < 0x0601
#undef  _WIN32_WINNT
#define _WIN32_WINNT 0x0601 // Force to include needed API prototypes
#endif

#ifndef NOMINMAX
#define NOMINMAX
#endif

#include <windows.h>
// The needed Windows API for processor groups could be missed from old Windows
// versions, so instead of calling them directly (forcing the linker to resolve
// the calls at compile time), try to load them at runtime. To do this we need
// first to define the corresponding function pointers.
extern "C" {
typedef bool(*fun1_t)(LOGICAL_PROCESSOR_RELATIONSHIP,
                      PSYSTEM_LOGICAL_PROCESSOR_INFORMATION_EX, PDWORD);
typedef bool(*fun2_t)(USHORT, PGROUP_AFFINITY);
typedef bool(*fun3_t)(HANDLE, CONST GROUP_AFFINITY*, PGROUP_AFFINITY);
}
#endif

#include <fstream>
#include <iomanip>
#include <iostream>
#include <sstream>
#include <vector>
#include <cstdlib>

#if defined(__linux__) && !defined(__ANDROID__)
#include <stdlib.h>
#include <sys/mman.h>
#endif

#if defined(__APPLE__) || defined(__ANDROID__) || defined(__OpenBSD__) || (defined(__GLIBCXX__) && !defined(_GLIBCXX_HAVE_ALIGNED_ALLOC) && !defined(_WIN32))
#define POSIXALIGNEDALLOC
#include <stdlib.h>
#endif

#include "misc.h"
#include "thread.h"

using namespace std;

namespace {

/// Version number. If Version is left empty, then compile date in the format
/// DD-MM-YY and show in engine_info.
const string Version = "";

/// Our fancy logging facility. The trick here is to replace cin.rdbuf() and
/// cout.rdbuf() with two Tie objects that tie cin and cout to a file stream. We
/// can toggle the logging of std::cout and std:cin at runtime whilst preserving
/// usual I/O functionality, all without changing a single line of code!
/// Idea from http://groups.google.com/group/comp.lang.c++/msg/1d941c0f26ea0d81

struct Tie: public streambuf { // MSVC requires split streambuf for cin and cout

  Tie(streambuf* b, streambuf* l) : buf(b), logBuf(l) {}

  int sync() override { return logBuf->pubsync(), buf->pubsync(); }
  int overflow(int c) override { return log(buf->sputc((char)c), "<< "); }
  int underflow() override { return buf->sgetc(); }
  int uflow() override { return log(buf->sbumpc(), ">> "); }

  streambuf *buf, *logBuf;

  int log(int c, const char* prefix) {

    static int last = '\n'; // Single log file

    if (last == '\n')
        logBuf->sputn(prefix, 3);

    return last = logBuf->sputc((char)c);
  }
};

class Logger {

  Logger() : in(cin.rdbuf(), file.rdbuf()), out(cout.rdbuf(), file.rdbuf()) {}
 ~Logger() { start(""); }

  ofstream file;
  Tie in, out;

public:
  static void start(const std::string& fname) {

    static Logger l;

    if (!fname.empty() && !l.file.is_open())
    {
        l.file.open(fname, ifstream::out);

        if (!l.file.is_open())
        {
            cerr << "Unable to open debug log file " << fname << endl;
            exit(EXIT_FAILURE);
        }

        cin.rdbuf(&l.in);
        cout.rdbuf(&l.out);
    }
    else if (fname.empty() && l.file.is_open())
    {
        cout.rdbuf(l.out.buf);
        cin.rdbuf(l.in.buf);
        l.file.close();
    }
  }
};

} // namespace


/// engine_info() returns the full name of the current Stockfish version. This
/// will be either "Stockfish <Tag> DD-MM-YY" (where DD-MM-YY is the date when
/// the program was compiled) or "Stockfish <Version>", depending on whether
/// Version is empty.

const string engine_info(bool to_uci) {

  const string months("Jan Feb Mar Apr May Jun Jul Aug Sep Oct Nov Dec");
  string month, day, year;
  stringstream ss, date(__DATE__); // From compiler, format is "Sep 21 2008"

  ss << "Stockfish " << Version << setfill('0');

  if (Version.empty())
  {
      date >> month >> day >> year;
      ss << setw(2) << day << setw(2) << (1 + months.find(month) / 4) << year.substr(2);
  }

  ss << (to_uci  ? "\nid author ": " by ")
     << "the Stockfish developers (see AUTHORS file)";

  return ss.str();
}


/// compiler_info() returns a string trying to describe the compiler we use

const std::string compiler_info() {

  #define stringify2(x) #x
  #define stringify(x) stringify2(x)
  #define make_version_string(major, minor, patch) stringify(major) "." stringify(minor) "." stringify(patch)

/// Predefined macros hell:
///
/// __GNUC__           Compiler is gcc, Clang or Intel on Linux
/// __INTEL_COMPILER   Compiler is Intel
/// _MSC_VER           Compiler is MSVC or Intel on Windows
/// _WIN32             Building on Windows (any)
/// _WIN64             Building on Windows 64 bit

  std::string compiler = "\nCompiled by ";

  #ifdef __clang__
     compiler += "clang++ ";
     compiler += make_version_string(__clang_major__, __clang_minor__, __clang_patchlevel__);
  #elif __INTEL_COMPILER
     compiler += "Intel compiler ";
     compiler += "(version ";
     compiler += stringify(__INTEL_COMPILER) " update " stringify(__INTEL_COMPILER_UPDATE);
     compiler += ")";
  #elif _MSC_VER
     compiler += "MSVC ";
     compiler += "(version ";
     compiler += stringify(_MSC_FULL_VER) "." stringify(_MSC_BUILD);
     compiler += ")";
  #elif __GNUC__
     compiler += "g++ (GNUC) ";
     compiler += make_version_string(__GNUC__, __GNUC_MINOR__, __GNUC_PATCHLEVEL__);
  #else
     compiler += "Unknown compiler ";
     compiler += "(unknown version)";
  #endif

  #if defined(__APPLE__)
     compiler += " on Apple";
  #elif defined(__CYGWIN__)
     compiler += " on Cygwin";
  #elif defined(__MINGW64__)
     compiler += " on MinGW64";
  #elif defined(__MINGW32__)
     compiler += " on MinGW32";
  #elif defined(__ANDROID__)
     compiler += " on Android";
  #elif defined(__linux__)
     compiler += " on Linux";
  #elif defined(_WIN64)
     compiler += " on Microsoft Windows 64-bit";
  #elif defined(_WIN32)
     compiler += " on Microsoft Windows 32-bit";
  #else
     compiler += " on unknown system";
  #endif

  compiler += "\nCompilation settings include: ";
  compiler += (Is64Bit ? " 64bit" : " 32bit");
  #if defined(USE_VNNI)
    compiler += " VNNI";
  #endif
  #if defined(USE_AVX512)
    compiler += " AVX512";
  #endif
  compiler += (HasPext ? " BMI2" : "");
  #if defined(USE_AVX2)
    compiler += " AVX2";
  #endif
  #if defined(USE_SSE41)
    compiler += " SSE41";
  #endif
  #if defined(USE_SSSE3)
    compiler += " SSSE3";
  #endif
  #if defined(USE_SSE2)
    compiler += " SSE2";
  #endif
  compiler += (HasPopCnt ? " POPCNT" : "");
  #if defined(USE_MMX)
    compiler += " MMX";
  #endif
  #if defined(USE_NEON)
    compiler += " NEON";
  #endif

  #if !defined(NDEBUG)
    compiler += " DEBUG";
  #endif

  compiler += "\n__VERSION__ macro expands to: ";
  #ifdef __VERSION__
     compiler += __VERSION__;
  #else
     compiler += "(undefined macro)";
  #endif
  compiler += "\n";

  return compiler;
}


/// Debug functions used mainly to collect run-time statistics
static std::atomic<int64_t> hits[2], means[2];

void dbg_hit_on(bool b) { ++hits[0]; if (b) ++hits[1]; }
void dbg_hit_on(bool c, bool b) { if (c) dbg_hit_on(b); }
void dbg_mean_of(int v) { ++means[0]; means[1] += v; }

void dbg_print() {

  if (hits[0])
      cerr << "Total " << hits[0] << " Hits " << hits[1]
           << " hit rate (%) " << 100 * hits[1] / hits[0] << endl;

  if (means[0])
      cerr << "Total " << means[0] << " Mean "
           << (double)means[1] / means[0] << endl;
}


/// Used to serialize access to std::cout to avoid multiple threads writing at
/// the same time.

std::ostream& operator<<(std::ostream& os, SyncCout sc) {

  static std::mutex m;

  if (sc == IO_LOCK)
      m.lock();

  if (sc == IO_UNLOCK)
      m.unlock();

  return os;
}


/// Trampoline helper to avoid moving Logger to misc.h
void start_logger(const std::string& fname) { Logger::start(fname); }


/// prefetch() preloads the given address in L1/L2 cache. This is a non-blocking
/// function that doesn't stall the CPU waiting for data to be loaded from memory,
/// which can be quite slow.
#ifdef NO_PREFETCH

void prefetch(void*) {}

#else

void prefetch(void* addr) {

#  if defined(__INTEL_COMPILER)
   // This hack prevents prefetches from being optimized away by
   // Intel compiler. Both MSVC and gcc seem not be affected by this.
   __asm__ ("");
#  endif

#  if defined(__INTEL_COMPILER) || defined(_MSC_VER)
  _mm_prefetch((char*)addr, _MM_HINT_T0);
#  else
  __builtin_prefetch(addr);
#  endif
}

#endif


/// std_aligned_alloc() is our wrapper for systems where the c++17 implementation
/// does not guarantee the availability of aligned_alloc(). Memory allocated with
/// std_aligned_alloc() must be freed with std_aligned_free().

void* std_aligned_alloc(size_t alignment, size_t size) {

#if defined(POSIXALIGNEDALLOC)
  void *mem;
  return posix_memalign(&mem, alignment, size) ? nullptr : mem;
#elif defined(_WIN32)
  return _mm_malloc(size, alignment);
#else
  return std::aligned_alloc(alignment, size);
#endif
}

void std_aligned_free(void* ptr) {

#if defined(POSIXALIGNEDALLOC)
  free(ptr);
#elif defined(_WIN32)
  _mm_free(ptr);
#else
  free(ptr);
#endif
}

/// aligned_large_pages_alloc() will return suitably aligned memory, if possible using large pages.

#if defined(_WIN32)

static void* aligned_large_pages_alloc_win(size_t allocSize) {

  HANDLE hProcessToken { };
  LUID luid { };
  void* mem = nullptr;

  const size_t largePageSize = GetLargePageMinimum();
  if (!largePageSize)
      return nullptr;

  // We need SeLockMemoryPrivilege, so try to enable it for the process
  if (!OpenProcessToken(GetCurrentProcess(), TOKEN_ADJUST_PRIVILEGES | TOKEN_QUERY, &hProcessToken))
      return nullptr;

  if (LookupPrivilegeValue(NULL, SE_LOCK_MEMORY_NAME, &luid))
  {
      TOKEN_PRIVILEGES tp { };
      TOKEN_PRIVILEGES prevTp { };
      DWORD prevTpLen = 0;

      tp.PrivilegeCount = 1;
      tp.Privileges[0].Luid = luid;
      tp.Privileges[0].Attributes = SE_PRIVILEGE_ENABLED;

      // Try to enable SeLockMemoryPrivilege. Note that even if AdjustTokenPrivileges() succeeds,
      // we still need to query GetLastError() to ensure that the privileges were actually obtained.
      if (AdjustTokenPrivileges(
              hProcessToken, FALSE, &tp, sizeof(TOKEN_PRIVILEGES), &prevTp, &prevTpLen) &&
          GetLastError() == ERROR_SUCCESS)
      {
          // Round up size to full pages and allocate
          allocSize = (allocSize + largePageSize - 1) & ~size_t(largePageSize - 1);
          mem = VirtualAlloc(
              NULL, allocSize, MEM_RESERVE | MEM_COMMIT | MEM_LARGE_PAGES, PAGE_READWRITE);

          // Privilege no longer needed, restore previous state
          AdjustTokenPrivileges(hProcessToken, FALSE, &prevTp, 0, NULL, NULL);
      }
  }

  CloseHandle(hProcessToken);

  return mem;
}

void* aligned_large_pages_alloc(size_t allocSize) {

  static bool firstCall = true;
  void* mem;

  // Try to allocate large pages
  mem = aligned_large_pages_alloc_win(allocSize);

  // Suppress info strings on the first call. The first call occurs before 'uci'
  // is received and in that case this output confuses some GUIs.
  if (!firstCall)
  {
      if (mem)
          sync_cout << "info string Hash table allocation: Windows large pages used." << sync_endl;
      else
          sync_cout << "info string Hash table allocation: Windows large pages not used." << sync_endl;
  }
  firstCall = false;

  // Fall back to regular, page aligned, allocation if necessary
  if (!mem)
      mem = VirtualAlloc(NULL, allocSize, MEM_RESERVE | MEM_COMMIT, PAGE_READWRITE);

  return mem;
}

#else

void* aligned_large_pages_alloc(size_t allocSize) {

#if defined(__linux__)
  constexpr size_t alignment = 2 * 1024 * 1024; // assumed 2MB page size
#else
  constexpr size_t alignment = 4096; // assumed small page size
#endif

  // round up to multiples of alignment
  size_t size = ((allocSize + alignment - 1) / alignment) * alignment;
  void *mem = std_aligned_alloc(alignment, size);
#if defined(MADV_HUGEPAGE)
  madvise(mem, size, MADV_HUGEPAGE);
#endif
  return mem;
}

#endif


/// aligned_large_pages_free() will free the previously allocated ttmem

#if defined(_WIN32)

void aligned_large_pages_free(void* mem) {

  if (mem && !VirtualFree(mem, 0, MEM_RELEASE))
  {
      DWORD err = GetLastError();
      std::cerr << "Failed to free transposition table. Error code: 0x" <<
          std::hex << err << std::dec << std::endl;
      exit(EXIT_FAILURE);
  }
}

#else

void aligned_large_pages_free(void *mem) {
  std_aligned_free(mem);
}

#endif


namespace WinProcGroup {

#ifndef _WIN32

void bindThisThread(size_t) {}

#else

/// best_group() retrieves logical processor information using Windows specific
/// API and returns the best group id for the thread with index idx. Original
/// code from Texel by Peter Österlund.

int best_group(size_t idx) {

  int threads = 0;
  int nodes = 0;
  int cores = 0;
  DWORD returnLength = 0;
  DWORD byteOffset = 0;

  // Early exit if the needed API is not available at runtime
  HMODULE k32 = GetModuleHandle("Kernel32.dll");
  auto fun1 = (fun1_t)(void(*)())GetProcAddress(k32, "GetLogicalProcessorInformationEx");
  if (!fun1)
      return -1;

  // First call to get returnLength. We expect it to fail due to null buffer
  if (fun1(RelationAll, nullptr, &returnLength))
      return -1;

  // Once we know returnLength, allocate the buffer
  SYSTEM_LOGICAL_PROCESSOR_INFORMATION_EX *buffer, *ptr;
  ptr = buffer = (SYSTEM_LOGICAL_PROCESSOR_INFORMATION_EX*)malloc(returnLength);

  // Second call, now we expect to succeed
  if (!fun1(RelationAll, buffer, &returnLength))
  {
      free(buffer);
      return -1;
  }

  while (byteOffset < returnLength)
  {
      if (ptr->Relationship == RelationNumaNode)
          nodes++;

      else if (ptr->Relationship == RelationProcessorCore)
      {
          cores++;
          threads += (ptr->Processor.Flags == LTP_PC_SMT) ? 2 : 1;
      }

      assert(ptr->Size);
      byteOffset += ptr->Size;
      ptr = (SYSTEM_LOGICAL_PROCESSOR_INFORMATION_EX*)(((char*)ptr) + ptr->Size);
  }

  free(buffer);

  std::vector<int> groups;

  // Run as many threads as possible on the same node until core limit is
  // reached, then move on filling the next node.
  for (int n = 0; n < nodes; n++)
      for (int i = 0; i < cores / nodes; i++)
          groups.push_back(n);

  // In case a core has more than one logical processor (we assume 2) and we
  // have still threads to allocate, then spread them evenly across available
  // nodes.
  for (int t = 0; t < threads - cores; t++)
      groups.push_back(t % nodes);

  // If we still have more threads than the total number of logical processors
  // then return -1 and let the OS to decide what to do.
  return idx < groups.size() ? groups[idx] : -1;
}


/// bindThisThread() set the group affinity of the current thread

void bindThisThread(size_t idx) {

  // Use only local variables to be thread-safe
  int group = best_group(idx);

  if (group == -1)
      return;

  // Early exit if the needed API are not available at runtime
  HMODULE k32 = GetModuleHandle("Kernel32.dll");
  auto fun2 = (fun2_t)(void(*)())GetProcAddress(k32, "GetNumaNodeProcessorMaskEx");
  auto fun3 = (fun3_t)(void(*)())GetProcAddress(k32, "SetThreadGroupAffinity");

  if (!fun2 || !fun3)
      return;

  GROUP_AFFINITY affinity;
  if (fun2(group, &affinity))
      fun3(GetCurrentThread(), &affinity, nullptr);
}

#endif

} // namespace WinProcGroup

<<<<<<< HEAD
// Returns a string that represents the current time. (Used when learning evaluation functions)
std::string now_string()
{
    // Using std::ctime(), localtime() gives a warning that MSVC is not secure.
    // This shouldn't happen in the C++ standard, but...

#if defined(_MSC_VER)
  // C4996 : 'ctime' : This function or variable may be unsafe.Consider using ctime_s instead.
#pragma warning(disable : 4996)
#endif

    auto now = std::chrono::system_clock::now();
    auto tp = std::chrono::system_clock::to_time_t(now);
    auto result = string(std::ctime(&tp));

    // remove line endings if they are included at the end
    while (*result.rbegin() == '\n' || (*result.rbegin() == '\r'))
        result.pop_back();
    return result;
}

void sleep(int ms)
{
    std::this_thread::sleep_for(std::chrono::milliseconds(ms));
}

void* aligned_malloc(size_t size, size_t align)
{
    void* p = _mm_malloc(size, align);
    if (p == nullptr)
    {
        std::cout << "info string can't allocate memory. sise = " << size << std::endl;
        exit(1);
    }
    return p;
}

std::uint64_t get_file_size(std::fstream& fs)
{
    auto pos = fs.tellg();

    fs.seekg(0, fstream::end);
    const uint64_t eofPos = (uint64_t)fs.tellg();
    fs.clear(); // Otherwise, the next seek may fail.
    fs.seekg(0, fstream::beg);
    const uint64_t begPos = (uint64_t)fs.tellg();
    fs.seekg(pos);

    return eofPos - begPos;
}

int read_file_to_memory(std::string filename, std::function<void* (uint64_t)> callback_func)
{
    fstream fs(filename, ios::in | ios::binary);
    if (fs.fail())
        return 1;

    const uint64_t file_size = get_file_size(fs);
    //std::cout << "filename = " << filename << " , file_size = " << file_size << endl;

    // I know the file size, so call callback_func to get a buffer for this,
    // Get the pointer.
    void* ptr = callback_func(file_size);

    // If the buffer could not be secured, or if the file size is different from the expected file size,
    // It is supposed to return nullptr. At this time, reading is interrupted and an error is returned.
    if (ptr == nullptr)
        return 2;

    // read in pieces

    const uint64_t block_size = 1024 * 1024 * 1024; // number of elements to read in one read (1GB)
    for (uint64_t pos = 0; pos < file_size; pos += block_size)
    {
        // size to read this time
        uint64_t read_size = (pos + block_size < file_size) ? block_size : (file_size - pos);
        fs.read((char*)ptr + pos, read_size);

        // Read error occurred in the middle of the file.
        if (fs.fail())
            return 2;

        //cout << ".";
    }
    fs.close();

    return 0;
}

int write_memory_to_file(std::string filename, void* ptr, uint64_t size)
{
    fstream fs(filename, ios::out | ios::binary);
    if (fs.fail())
        return 1;

    const uint64_t block_size = 1024 * 1024 * 1024; // number of elements to write in one write (1GB)
    for (uint64_t pos = 0; pos < size; pos += block_size)
    {
        // Memory size to write this time
        uint64_t write_size = (pos + block_size < size) ? block_size : (size - pos);
        fs.write((char*)ptr + pos, write_size);
        //cout << ".";
    }
    fs.close();
    return 0;
}
=======
#ifdef _WIN32
#include <direct.h>
#define GETCWD _getcwd
#else
#include <unistd.h>
#define GETCWD getcwd
#endif

namespace CommandLine {

string argv0;            // path+name of the executable binary, as given by argv[0]
string binaryDirectory;  // path of the executable directory
string workingDirectory; // path of the working directory
string pathSeparator;    // Separator for our current OS

void init(int argc, char* argv[]) {
    (void)argc;
    string separator;

    // extract the path+name of the executable binary
    argv0 = argv[0];

#ifdef _WIN32
    pathSeparator = "\\";
  #ifdef _MSC_VER
    // Under windows argv[0] may not have the extension. Also _get_pgmptr() had
    // issues in some windows 10 versions, so check returned values carefully.
    char* pgmptr = nullptr;
    if (!_get_pgmptr(&pgmptr) && pgmptr != nullptr && *pgmptr)
        argv0 = pgmptr;
  #endif
#else
    pathSeparator = "/";
#endif

    // extract the working directory
    workingDirectory = "";
    char buff[40000];
    char* cwd = GETCWD(buff, 40000);
    if (cwd)
        workingDirectory = cwd;

    // extract the binary directory path from argv0
    binaryDirectory = argv0;
    size_t pos = binaryDirectory.find_last_of("\\/");
    if (pos == std::string::npos)
        binaryDirectory = "." + pathSeparator;
    else
        binaryDirectory.resize(pos + 1);

    // pattern replacement: "./" at the start of path is replaced by the working directory
    if (binaryDirectory.find("." + pathSeparator) == 0)
        binaryDirectory.replace(0, 1, workingDirectory);
}


} // namespace CommandLine
>>>>>>> 9a64e737
<|MERGE_RESOLUTION|>--- conflicted
+++ resolved
@@ -584,114 +584,6 @@
 
 } // namespace WinProcGroup
 
-<<<<<<< HEAD
-// Returns a string that represents the current time. (Used when learning evaluation functions)
-std::string now_string()
-{
-    // Using std::ctime(), localtime() gives a warning that MSVC is not secure.
-    // This shouldn't happen in the C++ standard, but...
-
-#if defined(_MSC_VER)
-  // C4996 : 'ctime' : This function or variable may be unsafe.Consider using ctime_s instead.
-#pragma warning(disable : 4996)
-#endif
-
-    auto now = std::chrono::system_clock::now();
-    auto tp = std::chrono::system_clock::to_time_t(now);
-    auto result = string(std::ctime(&tp));
-
-    // remove line endings if they are included at the end
-    while (*result.rbegin() == '\n' || (*result.rbegin() == '\r'))
-        result.pop_back();
-    return result;
-}
-
-void sleep(int ms)
-{
-    std::this_thread::sleep_for(std::chrono::milliseconds(ms));
-}
-
-void* aligned_malloc(size_t size, size_t align)
-{
-    void* p = _mm_malloc(size, align);
-    if (p == nullptr)
-    {
-        std::cout << "info string can't allocate memory. sise = " << size << std::endl;
-        exit(1);
-    }
-    return p;
-}
-
-std::uint64_t get_file_size(std::fstream& fs)
-{
-    auto pos = fs.tellg();
-
-    fs.seekg(0, fstream::end);
-    const uint64_t eofPos = (uint64_t)fs.tellg();
-    fs.clear(); // Otherwise, the next seek may fail.
-    fs.seekg(0, fstream::beg);
-    const uint64_t begPos = (uint64_t)fs.tellg();
-    fs.seekg(pos);
-
-    return eofPos - begPos;
-}
-
-int read_file_to_memory(std::string filename, std::function<void* (uint64_t)> callback_func)
-{
-    fstream fs(filename, ios::in | ios::binary);
-    if (fs.fail())
-        return 1;
-
-    const uint64_t file_size = get_file_size(fs);
-    //std::cout << "filename = " << filename << " , file_size = " << file_size << endl;
-
-    // I know the file size, so call callback_func to get a buffer for this,
-    // Get the pointer.
-    void* ptr = callback_func(file_size);
-
-    // If the buffer could not be secured, or if the file size is different from the expected file size,
-    // It is supposed to return nullptr. At this time, reading is interrupted and an error is returned.
-    if (ptr == nullptr)
-        return 2;
-
-    // read in pieces
-
-    const uint64_t block_size = 1024 * 1024 * 1024; // number of elements to read in one read (1GB)
-    for (uint64_t pos = 0; pos < file_size; pos += block_size)
-    {
-        // size to read this time
-        uint64_t read_size = (pos + block_size < file_size) ? block_size : (file_size - pos);
-        fs.read((char*)ptr + pos, read_size);
-
-        // Read error occurred in the middle of the file.
-        if (fs.fail())
-            return 2;
-
-        //cout << ".";
-    }
-    fs.close();
-
-    return 0;
-}
-
-int write_memory_to_file(std::string filename, void* ptr, uint64_t size)
-{
-    fstream fs(filename, ios::out | ios::binary);
-    if (fs.fail())
-        return 1;
-
-    const uint64_t block_size = 1024 * 1024 * 1024; // number of elements to write in one write (1GB)
-    for (uint64_t pos = 0; pos < size; pos += block_size)
-    {
-        // Memory size to write this time
-        uint64_t write_size = (pos + block_size < size) ? block_size : (size - pos);
-        fs.write((char*)ptr + pos, write_size);
-        //cout << ".";
-    }
-    fs.close();
-    return 0;
-}
-=======
 #ifdef _WIN32
 #include <direct.h>
 #define GETCWD _getcwd
@@ -748,5 +640,4 @@
 }
 
 
-} // namespace CommandLine
->>>>>>> 9a64e737
+} // namespace CommandLine