--- conflicted
+++ resolved
@@ -152,21 +152,13 @@
       ss << setw(2) << day << setw(2) << (1 + months.find(month) / 4) << year.substr(2);
   }
 
-<<<<<<< HEAD
 #ifdef LARGEBOARDS
   ss << " LB";
 #endif
-
-  ss << (Is64Bit ? " 64" : "")
-     << (HasPext ? " BMI2" : (HasPopCnt ? " POPCNT" : ""));
 
   if (!to_xboard)
     ss << (to_uci  ? "\nid author ": " by ")
        << "Fabian Fichter";
-=======
-  ss << (to_uci  ? "\nid author ": " by ")
-     << "the Stockfish developers (see AUTHORS file)";
->>>>>>> 288a6044
 
   return ss.str();
 }
@@ -355,7 +347,7 @@
 #elif defined(_WIN32)
   return _mm_malloc(size, alignment);
 #else
-  return std::aligned_alloc(alignment, size);
+  return aligned_alloc(alignment, size);
 #endif
 }
 
