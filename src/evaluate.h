/*
  Stockfish, a UCI chess playing engine derived from Glaurung 2.1
  Copyright (C) 2004-2020 The Stockfish developers (see AUTHORS file)

  Stockfish is free software: you can redistribute it and/or modify
  it under the terms of the GNU General Public License as published by
  the Free Software Foundation, either version 3 of the License, or
  (at your option) any later version.

  Stockfish is distributed in the hope that it will be useful,
  but WITHOUT ANY WARRANTY; without even the implied warranty of
  MERCHANTABILITY or FITNESS FOR A PARTICULAR PURPOSE.  See the
  GNU General Public License for more details.

  You should have received a copy of the GNU General Public License
  along with this program.  If not, see <http://www.gnu.org/licenses/>.
*/

#ifndef EVALUATE_H_INCLUDED
#define EVALUATE_H_INCLUDED

#include <string>

#include "types.h"

class Position;

namespace Eval {

  std::string trace(const Position& pos);
  Value evaluate(const Position& pos);

<<<<<<< HEAD
Value tempo_value(const Position& pos);
Value evaluate(const Position& pos);
}
=======
  extern bool useNNUE;
  extern std::string eval_file_loaded;

  // The default net name MUST follow the format nn-[SHA256 first 12 digits].nnue
  // for the build process (profile-build and fishtest) to work. Do not change the
  // name of the macro, as it is used in the Makefile.
  #define EvalFileDefaultName   "nn-04cf2b4ed1da.nnue"

  namespace NNUE {

    Value evaluate(const Position& pos);
    bool load_eval(std::string name, std::istream& stream);
    void init();
    void verify();

  } // namespace NNUE

} // namespace Eval
>>>>>>> 288a6044

#endif // #ifndef EVALUATE_H_INCLUDED<|MERGE_RESOLUTION|>--- conflicted
+++ resolved
@@ -27,14 +27,10 @@
 
 namespace Eval {
 
+  Value tempo_value(const Position& pos);
   std::string trace(const Position& pos);
   Value evaluate(const Position& pos);
 
-<<<<<<< HEAD
-Value tempo_value(const Position& pos);
-Value evaluate(const Position& pos);
-}
-=======
   extern bool useNNUE;
   extern std::string eval_file_loaded;
 
@@ -53,6 +49,5 @@
   } // namespace NNUE
 
 } // namespace Eval
->>>>>>> 288a6044
 
 #endif // #ifndef EVALUATE_H_INCLUDED