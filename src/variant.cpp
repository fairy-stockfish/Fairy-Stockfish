--- conflicted
+++ resolved
@@ -1072,17 +1072,11 @@
         v->nMoveRuleTypes[BLACK] = piece_set(CUSTOM_PIECE_1);
         v->promotionPieceTypes[BLACK] = piece_set(COMMONER) | DRAGON | ARCHBISHOP | CUSTOM_PIECE_2 | CUSTOM_PIECE_3;
         v->promotionLimit[COMMONER] = 2;
-<<<<<<< HEAD
-        v->enPassantRegion = 0;
+        v->enPassantRegion[WHITE] = 0;
+        v->enPassantRegion[BLACK] = 0;
         v->extinctionValue = VALUE_NONE;
         v->pseudoRoyalTypes = piece_set(COMMONER);
         v->pseudoRoyalCount = 1;
-=======
-        v->enPassantRegion[WHITE] = 0;
-        v->enPassantRegion[BLACK] = 0;
-        v->extinctionPieceCount = 0;
-        v->extinctionPseudoRoyal = true;
->>>>>>> 87fdab81
         v->dupleCheck = true;
         return v;
     }
