--- conflicted
+++ resolved
@@ -61,11 +61,7 @@
     }
 
     // Indices for pieces in hand
-<<<<<<< HEAD
-    if (pos.piece_drops() || pos.seirawan_gating())
-=======
     if (pos.nnue_use_pockets())
->>>>>>> 2f5d9ba9
       for (Color c : {WHITE, BLACK})
           for (PieceType pt : pos.piece_types())
               for (int i = 0; i < pos.count_in_hand(c, pt); i++)
