/*
  Stockfish, a UCI chess playing engine derived from Glaurung 2.1
  Copyright (C) 2004-2021 The Stockfish developers (see AUTHORS file)

  Stockfish is free software: you can redistribute it and/or modify
  it under the terms of the GNU General Public License as published by
  the Free Software Foundation, either version 3 of the License, or
  (at your option) any later version.

  Stockfish is distributed in the hope that it will be useful,
  but WITHOUT ANY WARRANTY; without even the implied warranty of
  MERCHANTABILITY or FITNESS FOR A PARTICULAR PURPOSE.  See the
  GNU General Public License for more details.

  You should have received a copy of the GNU General Public License
  along with this program.  If not, see <http://www.gnu.org/licenses/>.
*/

// Definition of layer ClippedReLU of NNUE evaluation function

#ifndef NNUE_LAYERS_CLIPPED_RELU_H_INCLUDED
#define NNUE_LAYERS_CLIPPED_RELU_H_INCLUDED

#include "../nnue_common.h"

<<<<<<< HEAD
#include <string>
#include <cstdint>
#include <type_traits>

namespace Eval::NNUE::Layers {
=======
namespace Stockfish::Eval::NNUE::Layers {
>>>>>>> a7ab92ec

  // Clipped ReLU
  template <typename PreviousLayer>
  class ClippedReLU {
   public:
    // Input/output type
    using InputType = typename PreviousLayer::OutputType;
    using OutputType = std::uint8_t;
    static_assert(std::is_same<InputType, std::int32_t>::value, "");

    // Number of input/output dimensions
    static constexpr IndexType kInputDimensions =
        PreviousLayer::kOutputDimensions;
    static constexpr IndexType kOutputDimensions = kInputDimensions;

    // Size of forward propagation buffer used in this layer
    static constexpr std::size_t kSelfBufferSize =
        CeilToMultiple(kOutputDimensions * sizeof(OutputType), kCacheLineSize);

    // Size of the forward propagation buffer used from the input layer to this layer
    static constexpr std::size_t kBufferSize =
        PreviousLayer::kBufferSize + kSelfBufferSize;

    static constexpr int kLayerIndex = PreviousLayer::kLayerIndex + 1;

    // Hash value embedded in the evaluation file
    static constexpr std::uint32_t GetHashValue() {
      std::uint32_t hash_value = 0x538D24C7u;
      hash_value += PreviousLayer::GetHashValue();
      return hash_value;
    }

    static std::string get_name() {
        return "ClippedReLU[" +
            std::to_string(kOutputDimensions) + "]";
    }

    // A string that represents the structure from the input layer to this layer
    static std::string get_structure_string() {
        return get_name() + "(" +
            PreviousLayer::get_structure_string() + ")";
    }

    static std::string get_layers_info() {
        std::string info = PreviousLayer::get_layers_info();
        info += "\n  - ";
        info += std::to_string(kLayerIndex);
        info += " - ";
        info += get_name();
        return info;
    }

    // Read network parameters
    bool ReadParameters(std::istream& stream) {
      return previous_layer_.ReadParameters(stream);
    }

    // write parameters
    bool WriteParameters(std::ostream& stream) const {
        return previous_layer_.WriteParameters(stream);
    }

    // Forward propagation
    const OutputType* Propagate(
        const TransformedFeatureType* transformed_features, char* buffer) const {
      const auto input = previous_layer_.Propagate(
          transformed_features, buffer + kSelfBufferSize);
      const auto output = reinterpret_cast<OutputType*>(buffer);

  #if defined(USE_AVX2)
      constexpr IndexType kNumChunks = kInputDimensions / kSimdWidth;
      const __m256i kZero = _mm256_setzero_si256();
      const __m256i kOffsets = _mm256_set_epi32(7, 3, 6, 2, 5, 1, 4, 0);
      const auto in = reinterpret_cast<const __m256i*>(input);
      const auto out = reinterpret_cast<__m256i*>(output);
      for (IndexType i = 0; i < kNumChunks; ++i) {
        const __m256i words0 = _mm256_srai_epi16(_mm256_packs_epi32(
            _mm256_load_si256(&in[i * 4 + 0]),
            _mm256_load_si256(&in[i * 4 + 1])), kWeightScaleBits);
        const __m256i words1 = _mm256_srai_epi16(_mm256_packs_epi32(
            _mm256_load_si256(&in[i * 4 + 2]),
            _mm256_load_si256(&in[i * 4 + 3])), kWeightScaleBits);
        _mm256_store_si256(&out[i], _mm256_permutevar8x32_epi32(_mm256_max_epi8(
            _mm256_packs_epi16(words0, words1), kZero), kOffsets));
      }
      constexpr IndexType kStart = kNumChunks * kSimdWidth;

  #elif defined(USE_SSE2)
      constexpr IndexType kNumChunks = kInputDimensions / kSimdWidth;

  #ifdef USE_SSE41
      const __m128i kZero = _mm_setzero_si128();
  #else
      const __m128i k0x80s = _mm_set1_epi8(-128);
  #endif

      const auto in = reinterpret_cast<const __m128i*>(input);
      const auto out = reinterpret_cast<__m128i*>(output);
      for (IndexType i = 0; i < kNumChunks; ++i) {
        const __m128i words0 = _mm_srai_epi16(_mm_packs_epi32(
            _mm_load_si128(&in[i * 4 + 0]),
            _mm_load_si128(&in[i * 4 + 1])), kWeightScaleBits);
        const __m128i words1 = _mm_srai_epi16(_mm_packs_epi32(
            _mm_load_si128(&in[i * 4 + 2]),
            _mm_load_si128(&in[i * 4 + 3])), kWeightScaleBits);
        const __m128i packedbytes = _mm_packs_epi16(words0, words1);
        _mm_store_si128(&out[i],

  #ifdef USE_SSE41
          _mm_max_epi8(packedbytes, kZero)
  #else
          _mm_subs_epi8(_mm_adds_epi8(packedbytes, k0x80s), k0x80s)
  #endif

        );
      }
      constexpr IndexType kStart = kNumChunks * kSimdWidth;

  #elif defined(USE_MMX)
      constexpr IndexType kNumChunks = kInputDimensions / kSimdWidth;
      const __m64 k0x80s = _mm_set1_pi8(-128);
      const auto in = reinterpret_cast<const __m64*>(input);
      const auto out = reinterpret_cast<__m64*>(output);
      for (IndexType i = 0; i < kNumChunks; ++i) {
        const __m64 words0 = _mm_srai_pi16(
            _mm_packs_pi32(in[i * 4 + 0], in[i * 4 + 1]),
            kWeightScaleBits);
        const __m64 words1 = _mm_srai_pi16(
            _mm_packs_pi32(in[i * 4 + 2], in[i * 4 + 3]),
            kWeightScaleBits);
        const __m64 packedbytes = _mm_packs_pi16(words0, words1);
        out[i] = _mm_subs_pi8(_mm_adds_pi8(packedbytes, k0x80s), k0x80s);
      }
      _mm_empty();
      constexpr IndexType kStart = kNumChunks * kSimdWidth;

  #elif defined(USE_NEON)
      constexpr IndexType kNumChunks = kInputDimensions / (kSimdWidth / 2);
      const int8x8_t kZero = {0};
      const auto in = reinterpret_cast<const int32x4_t*>(input);
      const auto out = reinterpret_cast<int8x8_t*>(output);
      for (IndexType i = 0; i < kNumChunks; ++i) {
        int16x8_t shifted;
        const auto pack = reinterpret_cast<int16x4_t*>(&shifted);
        pack[0] = vqshrn_n_s32(in[i * 2 + 0], kWeightScaleBits);
        pack[1] = vqshrn_n_s32(in[i * 2 + 1], kWeightScaleBits);
        out[i] = vmax_s8(vqmovn_s16(shifted), kZero);
      }
      constexpr IndexType kStart = kNumChunks * (kSimdWidth / 2);
  #else
      constexpr IndexType kStart = 0;
  #endif

      for (IndexType i = kStart; i < kInputDimensions; ++i) {
        output[i] = static_cast<OutputType>(
            std::max(0, std::min(127, input[i] >> kWeightScaleBits)));
      }
      return output;
    }

   private:
    // Make the learning class a friend
    friend class Trainer<ClippedReLU>;

    PreviousLayer previous_layer_;
  };

}  // namespace Stockfish::Eval::NNUE::Layers

#endif // NNUE_LAYERS_CLIPPED_RELU_H_INCLUDED<|MERGE_RESOLUTION|>--- conflicted
+++ resolved
@@ -23,15 +23,7 @@
 
 #include "../nnue_common.h"
 
-<<<<<<< HEAD
-#include <string>
-#include <cstdint>
-#include <type_traits>
-
-namespace Eval::NNUE::Layers {
-=======
 namespace Stockfish::Eval::NNUE::Layers {
->>>>>>> a7ab92ec
 
   // Clipped ReLU
   template <typename PreviousLayer>
