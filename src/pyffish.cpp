--- conflicted
+++ resolved
@@ -54,11 +54,7 @@
 }
 
 extern "C" PyObject* pyffish_version(PyObject* self) {
-<<<<<<< HEAD
-    return Py_BuildValue("(iii)", 0, 0, 64);
-=======
     return Py_BuildValue("(iii)", 0, 0, 65);
->>>>>>> 0bccbed0
 }
 
 extern "C" PyObject* pyffish_info(PyObject* self) {
