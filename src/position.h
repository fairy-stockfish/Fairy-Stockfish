/*
  Stockfish, a UCI chess playing engine derived from Glaurung 2.1
  Copyright (C) 2004-2021 The Stockfish developers (see AUTHORS file)

  Stockfish is free software: you can redistribute it and/or modify
  it under the terms of the GNU General Public License as published by
  the Free Software Foundation, either version 3 of the License, or
  (at your option) any later version.

  Stockfish is distributed in the hope that it will be useful,
  but WITHOUT ANY WARRANTY; without even the implied warranty of
  MERCHANTABILITY or FITNESS FOR A PARTICULAR PURPOSE.  See the
  GNU General Public License for more details.

  You should have received a copy of the GNU General Public License
  along with this program.  If not, see <http://www.gnu.org/licenses/>.
*/

#ifndef POSITION_H_INCLUDED
#define POSITION_H_INCLUDED

#include <cassert>
#include <deque>
#include <memory> // For std::unique_ptr
#include <string>

#include "bitboard.h"
#include "evaluate.h"
#include "psqt.h"
#include "types.h"

#include "nnue/nnue_accumulator.h"

<<<<<<< HEAD
#include "tools/packed_sfen.h"
#include "tools/sfen_packer.h"

=======
namespace Stockfish {
>>>>>>> a7ab92ec

/// StateInfo struct stores information needed to restore a Position object to
/// its previous state when we retract a move. Whenever a move is made on the
/// board (by calling Position::do_move), a StateInfo object must be passed.

struct StateInfo {

  // Copied when making a move
  Key    pawnKey;
  Key    materialKey;
  Value  nonPawnMaterial[COLOR_NB];
  int    castlingRights;
  int    rule50;
  int    pliesFromNull;
  Square epSquare;

  // Not copied when making a move (will be recomputed anyhow)
  Key        key;
  Bitboard   checkersBB;
  Piece      capturedPiece;
  StateInfo* previous;
  Bitboard   blockersForKing[COLOR_NB];
  Bitboard   pinners[COLOR_NB];
  Bitboard   checkSquares[PIECE_TYPE_NB];
  int        repetition;

  // Used by NNUE
  Eval::NNUE::Accumulator accumulator;
  DirtyPiece dirtyPiece;
};


/// A list to keep track of the position states along the setup moves (from the
/// start position to the position just before the search starts). Needed by
/// 'draw by repetition' detection. Use a std::deque because pointers to
/// elements are not invalidated upon list resizing.
typedef std::unique_ptr<std::deque<StateInfo>> StateListPtr;


/// Position class stores information regarding the board representation as
/// pieces, side to move, hash keys, castling info, etc. Important methods are
/// do_move() and undo_move(), used by the search to update node info when
/// traversing the search tree.
class Thread;

class Position {
public:
  static void init();

  Position() = default;
  Position(const Position&) = delete;
  Position& operator=(const Position&) = delete;

  // FEN string input/output
  Position& set(const std::string& fenStr, bool isChess960, StateInfo* si, Thread* th);
  Position& set(const std::string& code, Color c, StateInfo* si);
  std::string fen() const;

  // Position representation
  Bitboard pieces(PieceType pt) const;
  Bitboard pieces(PieceType pt1, PieceType pt2) const;
  Bitboard pieces(Color c) const;
  Bitboard pieces(Color c, PieceType pt) const;
  Bitboard pieces(Color c, PieceType pt1, PieceType pt2) const;
  Piece piece_on(Square s) const;
  Square ep_square() const;
  bool empty(Square s) const;
  template<PieceType Pt> int count(Color c) const;
  template<PieceType Pt> int count() const;
  template<PieceType Pt> Square square(Color c) const;
  bool is_on_semiopen_file(Color c, Square s) const;

  // Castling
  CastlingRights castling_rights(Color c) const;
  bool can_castle(CastlingRights cr) const;
  bool castling_impeded(CastlingRights cr) const;
  Square castling_rook_square(CastlingRights cr) const;

  // Checking
  Bitboard checkers() const;
  Bitboard blockers_for_king(Color c) const;
  Bitboard check_squares(PieceType pt) const;
  Bitboard pinners(Color c) const;
  bool is_discovered_check_on_king(Color c, Move m) const;

  // Attacks to/from a given square
  Bitboard attackers_to(Square s) const;
  Bitboard attackers_to(Square s, Bitboard occupied) const;
  Bitboard slider_blockers(Bitboard sliders, Square s, Bitboard& pinners) const;

  // Properties of moves
  bool legal(Move m) const;
  bool pseudo_legal(const Move m) const;
  bool capture(Move m) const;
  bool capture_or_promotion(Move m) const;
  bool gives_check(Move m) const;
  Piece moved_piece(Move m) const;
  Piece captured_piece() const;

  // Piece specific
  bool pawn_passed(Color c, Square s) const;
  bool opposite_bishops() const;
  int  pawns_on_same_color_squares(Color c, Square s) const;

  // Doing and undoing moves
  void do_move(Move m, StateInfo& newSt);
  void do_move(Move m, StateInfo& newSt, bool givesCheck);
  void undo_move(Move m);
  void do_null_move(StateInfo& newSt);
  void undo_null_move();

  // Static Exchange Evaluation
  bool see_ge(Move m, Value threshold = VALUE_ZERO) const;

  // Accessing hash keys
  Key key() const;
  Key key_after(Move m) const;
  Key material_key() const;
  Key pawn_key() const;

  // Other properties of the position
  Color side_to_move() const;
  int game_ply() const;
  bool is_chess960() const;
  Thread* this_thread() const;
  bool is_draw(int ply) const;
  bool is_fifty_move_draw() const;
  bool is_three_fold_repetition() const;
  bool has_game_cycle(int ply) const;
  bool has_repeated() const;
  int rule50_count() const;
  Score psq_score() const;
  Value non_pawn_material(Color c) const;
  Value non_pawn_material() const;

  // Position consistency check, for debugging
  bool pos_is_ok() const;
  void flip();

  // Used by NNUE
  StateInfo* state() const;

  // --sfenization helper

  friend int Tools::set_from_packed_sfen(Position& pos, const Tools::PackedSfen& sfen, StateInfo* si, Thread* th);

  // Get the packed sfen. Returns to the buffer specified in the argument.
  // Do not include gamePly in pack.
  void sfen_pack(Tools::PackedSfen& sfen);

  // It is slow to go through sfen, so I made a function to set packed sfen directly.
  // Equivalent to pos.set(sfen_unpack(data),si,th);.
  // If there is a problem with the passed phase and there is an error, non-zero is returned.
  // PackedSfen does not include gamePly so it cannot be restored. If you want to set it, specify it with an argument.
  int set_from_packed_sfen(const Tools::PackedSfen& sfen, StateInfo* si, Thread* th);

  void clear() { std::memset(this, 0, sizeof(Position)); }

  // Give the board, hand piece, and turn, and return the sfen.
  //static std::string sfen_from_rawdata(Piece board[81], Hand hands[2], Color turn, int gamePly);

  // Returns the position of the ball on the c side.
  Square king_square(Color c) const { return pieceList[make_piece(c, KING)][0]; }

private:
  // Initialization helpers (used while setting up a position)
  void set_castling_right(Color c, Square rfrom);
  void set_state(StateInfo* si) const;
  void set_check_info(StateInfo* si) const;

  // Other helpers
  void put_piece(Piece pc, Square s);
  void remove_piece(Square s);
  void move_piece(Square from, Square to);
  template<bool Do>
  void do_castling(Color us, Square from, Square& to, Square& rfrom, Square& rto);

  // Data members
  Piece board[SQUARE_NB];
  Bitboard byTypeBB[PIECE_TYPE_NB];
  Bitboard byColorBB[COLOR_NB];
  int pieceCount[PIECE_NB];
  int castlingRightsMask[SQUARE_NB];
  Square castlingRookSquare[CASTLING_RIGHT_NB];
  Bitboard castlingPath[CASTLING_RIGHT_NB];
  int gamePly;
  Color sideToMove;
  Score psq;
  Thread* thisThread;
  StateInfo* st;
  bool chess960;
};

extern std::ostream& operator<<(std::ostream& os, const Position& pos);

inline Color Position::side_to_move() const {
  return sideToMove;
}

inline Piece Position::piece_on(Square s) const {
  assert(is_ok(s));
  return board[s];
}

inline bool Position::empty(Square s) const {
  return piece_on(s) == NO_PIECE;
}

inline Piece Position::moved_piece(Move m) const {
  return piece_on(from_sq(m));
}

inline Bitboard Position::pieces(PieceType pt = ALL_PIECES) const {
  return byTypeBB[pt];
}

inline Bitboard Position::pieces(PieceType pt1, PieceType pt2) const {
  return pieces(pt1) | pieces(pt2);
}

inline Bitboard Position::pieces(Color c) const {
  return byColorBB[c];
}

inline Bitboard Position::pieces(Color c, PieceType pt) const {
  return pieces(c) & pieces(pt);
}

inline Bitboard Position::pieces(Color c, PieceType pt1, PieceType pt2) const {
  return pieces(c) & (pieces(pt1) | pieces(pt2));
}

template<PieceType Pt> inline int Position::count(Color c) const {
  return pieceCount[make_piece(c, Pt)];
}

template<PieceType Pt> inline int Position::count() const {
  return count<Pt>(WHITE) + count<Pt>(BLACK);
}

template<PieceType Pt> inline Square Position::square(Color c) const {
  assert(count<Pt>(c) == 1);
  return lsb(pieces(c, Pt));
}

inline Square Position::ep_square() const {
  return st->epSquare;
}

inline bool Position::is_on_semiopen_file(Color c, Square s) const {
  return !(pieces(c, PAWN) & file_bb(s));
}

inline bool Position::can_castle(CastlingRights cr) const {
  return st->castlingRights & cr;
}

inline CastlingRights Position::castling_rights(Color c) const {
  return c & CastlingRights(st->castlingRights);
}

inline bool Position::castling_impeded(CastlingRights cr) const {
  assert(cr == WHITE_OO || cr == WHITE_OOO || cr == BLACK_OO || cr == BLACK_OOO);

  return pieces() & castlingPath[cr];
}

inline Square Position::castling_rook_square(CastlingRights cr) const {
  assert(cr == WHITE_OO || cr == WHITE_OOO || cr == BLACK_OO || cr == BLACK_OOO);

  return castlingRookSquare[cr];
}

inline Bitboard Position::attackers_to(Square s) const {
  return attackers_to(s, pieces());
}

inline Bitboard Position::checkers() const {
  return st->checkersBB;
}

inline Bitboard Position::blockers_for_king(Color c) const {
  return st->blockersForKing[c];
}

inline Bitboard Position::pinners(Color c) const {
  return st->pinners[c];
}

inline Bitboard Position::check_squares(PieceType pt) const {
  return st->checkSquares[pt];
}

inline bool Position::is_discovered_check_on_king(Color c, Move m) const {
  return st->blockersForKing[c] & from_sq(m);
}

inline bool Position::pawn_passed(Color c, Square s) const {
  return !(pieces(~c, PAWN) & passed_pawn_span(c, s));
}

inline int Position::pawns_on_same_color_squares(Color c, Square s) const {
  return popcount(pieces(c, PAWN) & ((DarkSquares & s) ? DarkSquares : ~DarkSquares));
}

inline Key Position::key() const {
  return st->rule50 < 14 ? st->key
                         : st->key ^ make_key((st->rule50 - 14) / 8);
}

inline Key Position::pawn_key() const {
  return st->pawnKey;
}

inline Key Position::material_key() const {
  return st->materialKey;
}

inline Score Position::psq_score() const {
  return psq;
}

inline Value Position::non_pawn_material(Color c) const {
  return st->nonPawnMaterial[c];
}

inline Value Position::non_pawn_material() const {
  return non_pawn_material(WHITE) + non_pawn_material(BLACK);
}

inline int Position::game_ply() const {
  return gamePly;
}

inline int Position::rule50_count() const {
  return st->rule50;
}

inline bool Position::opposite_bishops() const {
  return   count<BISHOP>(WHITE) == 1
        && count<BISHOP>(BLACK) == 1
        && opposite_colors(square<BISHOP>(WHITE), square<BISHOP>(BLACK));
}

inline bool Position::is_chess960() const {
  return chess960;
}

inline bool Position::capture_or_promotion(Move m) const {
  assert(is_ok(m));
  return type_of(m) != NORMAL ? type_of(m) != CASTLING : !empty(to_sq(m));
}

inline bool Position::capture(Move m) const {
  assert(is_ok(m));
  // Castling is encoded as "king captures rook"
  return (!empty(to_sq(m)) && type_of(m) != CASTLING) || type_of(m) == EN_PASSANT;
}

inline Piece Position::captured_piece() const {
  return st->capturedPiece;
}

inline Thread* Position::this_thread() const {
  return thisThread;
}

inline void Position::put_piece(Piece pc, Square s) {

  board[s] = pc;
  byTypeBB[ALL_PIECES] |= byTypeBB[type_of(pc)] |= s;
  byColorBB[color_of(pc)] |= s;
  pieceCount[pc]++;
  pieceCount[make_piece(color_of(pc), ALL_PIECES)]++;
  psq += PSQT::psq[pc][s];
}

inline void Position::remove_piece(Square s) {

  Piece pc = board[s];
  byTypeBB[ALL_PIECES] ^= s;
  byTypeBB[type_of(pc)] ^= s;
  byColorBB[color_of(pc)] ^= s;
  /* board[s] = NO_PIECE;  Not needed, overwritten by the capturing one */
  pieceCount[pc]--;
  pieceCount[make_piece(color_of(pc), ALL_PIECES)]--;
  psq -= PSQT::psq[pc][s];
}

inline void Position::move_piece(Square from, Square to) {

  Piece pc = board[from];
  Bitboard fromTo = from | to;
  byTypeBB[ALL_PIECES] ^= fromTo;
  byTypeBB[type_of(pc)] ^= fromTo;
  byColorBB[color_of(pc)] ^= fromTo;
  board[from] = NO_PIECE;
  board[to] = pc;
  psq += PSQT::psq[pc][to] - PSQT::psq[pc][from];
}

inline void Position::do_move(Move m, StateInfo& newSt) {
  do_move(m, newSt, gives_check(m));
}

inline StateInfo* Position::state() const {

  return st;
}

} // namespace Stockfish

#endif // #ifndef POSITION_H_INCLUDED<|MERGE_RESOLUTION|>--- conflicted
+++ resolved
@@ -31,13 +31,10 @@
 
 #include "nnue/nnue_accumulator.h"
 
-<<<<<<< HEAD
 #include "tools/packed_sfen.h"
 #include "tools/sfen_packer.h"
 
-=======
 namespace Stockfish {
->>>>>>> a7ab92ec
 
 /// StateInfo struct stores information needed to restore a Position object to
 /// its previous state when we retract a move. Whenever a move is made on the
