--- conflicted
+++ resolved
@@ -333,13 +333,6 @@
   void undrop_piece(Piece pc_hand, Square s);
 };
 
-<<<<<<< HEAD
-namespace PSQT {
-  extern Score psq[PIECE_NB][SQUARE_NB + 1];
-}
-
-=======
->>>>>>> 70a818cb
 extern std::ostream& operator<<(std::ostream& os, const Position& pos);
 
 inline const Variant* Position::variant() const {
@@ -1015,13 +1008,8 @@
   return st->checkSquares[pt];
 }
 
-<<<<<<< HEAD
-inline bool Position::is_discovery_check_on_king(Color c, Move m) const {
+inline bool Position::is_discovered_check_on_king(Color c, Move m) const {
   return is_ok(from_sq(m)) && st->blockersForKing[c] & from_sq(m);
-=======
-inline bool Position::is_discovered_check_on_king(Color c, Move m) const {
-  return st->blockersForKing[c] & from_sq(m);
->>>>>>> 70a818cb
 }
 
 inline bool Position::pawn_passed(Color c, Square s) const {
@@ -1031,7 +1019,7 @@
 inline bool Position::advanced_pawn_push(Move m) const {
   return  (   type_of(moved_piece(m)) == PAWN
            && relative_rank(sideToMove, to_sq(m), max_rank()) > (max_rank() + 1) / 2)
-        || type_of(m) == ENPASSANT;
+        || type_of(m) == EN_PASSANT;
 }
 
 inline int Position::pawns_on_same_color_squares(Color c, Square s) const {
@@ -1091,17 +1079,13 @@
 
 inline bool Position::capture_or_promotion(Move m) const {
   assert(is_ok(m));
-  return type_of(m) == PROMOTION || type_of(m) == ENPASSANT || (type_of(m) != CASTLING && !empty(to_sq(m)));
+  return type_of(m) == PROMOTION || type_of(m) == EN_PASSANT || (type_of(m) != CASTLING && !empty(to_sq(m)));
 }
 
 inline bool Position::capture(Move m) const {
   assert(is_ok(m));
   // Castling is encoded as "king captures rook"
-<<<<<<< HEAD
-  return (!empty(to_sq(m)) && type_of(m) != CASTLING && from_sq(m) != to_sq(m)) || type_of(m) == ENPASSANT;
-=======
-  return (!empty(to_sq(m)) && type_of(m) != CASTLING) || type_of(m) == EN_PASSANT;
->>>>>>> 70a818cb
+  return (!empty(to_sq(m)) && type_of(m) != CASTLING && from_sq(m) != to_sq(m)) || type_of(m) == EN_PASSANT;
 }
 
 inline Piece Position::captured_piece() const {
