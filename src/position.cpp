--- conflicted
+++ resolved
@@ -1464,11 +1464,7 @@
               dp.handCount[1] = pieceCountInHand[color_of(pieceToHand)][type_of(pieceToHand)];
           }
       }
-<<<<<<< HEAD
       else if (Eval::NNUE::useNNUE != Eval::NNUE::UseNNUEMode::False)
-=======
-      else if (Eval::useNNUE)
->>>>>>> 2f5d9ba9
           dp.handPiece[1] = NO_PIECE;
 
       // Update material hash key and prefetch access to materialTable
@@ -1713,11 +1709,7 @@
       Square gate = gating_square(m);
       Piece gating_piece = make_piece(us, gating_type(m));
 
-<<<<<<< HEAD
       if (Eval::NNUE::useNNUE != Eval::NNUE::UseNNUEMode::False)
-=======
-      if (Eval::useNNUE)
->>>>>>> 2f5d9ba9
       {
           // Add gating piece
           dp.piece[dp.dirty_num] = gating_piece;
