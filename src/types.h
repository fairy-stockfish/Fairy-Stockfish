--- conflicted
+++ resolved
@@ -743,20 +743,15 @@
   return Square(m & SQUARE_BIT_MASK);
 }
 
-<<<<<<< HEAD
 constexpr Square from_sq(Move m) {
   return type_of(m) == DROP ? SQ_NONE : Square((m >> SQUARE_BITS) & SQUARE_BIT_MASK);
-=======
+}
+
 // Return relative square when turning the board 180 degrees
 constexpr Square rotate180(Square sq) {
     return (Square)(sq ^ 0x3F);
 }
 
-constexpr int from_to(Move m) {
- return m & 0xFFF;
->>>>>>> 3963e3de
-}
-
 inline int from_to(Move m) {
  return to_sq(m) + (from_sq(m) << SQUARE_BITS);
 }
