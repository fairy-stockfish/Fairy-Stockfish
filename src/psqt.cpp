--- conflicted
+++ resolved
@@ -21,12 +21,9 @@
 #include <algorithm>
 
 #include "types.h"
-<<<<<<< HEAD
+#include "bitboard.h"
 #include "piece.h"
 #include "variant.h"
-=======
-#include "bitboard.h"
->>>>>>> 47be966d
 
 namespace PSQT {
 
@@ -182,8 +179,7 @@
 
       for (Square s = SQ_A1; s <= SQ_MAX; ++s)
       {
-<<<<<<< HEAD
-          File f = std::max(std::min(file_of(s), File(v->maxFile - file_of(s))), FILE_A);
+          File f = std::max(edge_distance(file_of(s), v->maxFile), FILE_A);
           Rank r = rank_of(s);
           psq[ pc][ s] = score + (  pt == PAWN  ? PBonus[std::min(r, RANK_8)][std::min(file_of(s), FILE_H)]
                                   : pt == KING  ? KingBonus[std::min(r, RANK_8)][std::min(f, FILE_D)] * (1 + v->capturesToHand)
@@ -200,12 +196,6 @@
                   psq[pc][s] += make_score(1000, 1000);
           }
           psq[~pc][rank_of(s) <= v->maxRank ? flip_rank(s, v->maxRank) : s] = -psq[pc][s];
-=======
-          File f = edge_distance(file_of(s));
-          psq[ pc][ s] = score + (type_of(pc) == PAWN ? PBonus[rank_of(s)][file_of(s)]
-                                                      : Bonus[pc][rank_of(s)][f]);
-          psq[~pc][flip_rank(s)] = -psq[pc][s];
->>>>>>> 47be966d
       }
       // pieces in pocket
       psq[ pc][SQ_NONE] = score + make_score(45, 10);
