/*
  Stockfish, a UCI chess playing engine derived from Glaurung 2.1
  Copyright (C) 2004-2008 Tord Romstad (Glaurung author)
  Copyright (C) 2008-2015 Marco Costalba, Joona Kiiski, Tord Romstad
  Copyright (C) 2015-2019 Marco Costalba, Joona Kiiski, Gary Linscott, Tord Romstad

  Stockfish is free software: you can redistribute it and/or modify
  it under the terms of the GNU General Public License as published by
  the Free Software Foundation, either version 3 of the License, or
  (at your option) any later version.

  Stockfish is distributed in the hope that it will be useful,
  but WITHOUT ANY WARRANTY; without even the implied warranty of
  MERCHANTABILITY or FITNESS FOR A PARTICULAR PURPOSE.  See the
  GNU General Public License for more details.

  You should have received a copy of the GNU General Public License
  along with this program.  If not, see <http://www.gnu.org/licenses/>.
*/

#ifndef MOVEPICK_H_INCLUDED
#define MOVEPICK_H_INCLUDED

#include <array>
#include <limits>
#include <type_traits>

#include "movegen.h"
#include "position.h"
#include "types.h"

/// StatsEntry stores the stat table value. It is usually a number but could
/// be a move or even a nested history. We use a class instead of naked value
/// to directly call history update operator<<() on the entry so to use stats
/// tables at caller sites as simple multi-dim arrays.
template<typename T, int D>
class StatsEntry {

  T entry;

public:
  void operator=(const T& v) { entry = v; }
  T* operator&() { return &entry; }
  T* operator->() { return &entry; }
  operator const T&() const { return entry; }

  void operator<<(int bonus) {
    assert(abs(bonus) <= D); // Ensure range is [-D, D]
    static_assert(D <= std::numeric_limits<T>::max(), "D overflows T");

    entry += bonus - entry * abs(bonus) / D;

    assert(abs(entry) <= D);
  }
};

/// Stats is a generic N-dimensional array used to store various statistics.
/// The first template parameter T is the base type of the array, the second
/// template parameter D limits the range of updates in [-D, D] when we update
/// values with the << operator, while the last parameters (Size and Sizes)
/// encode the dimensions of the array.
template <typename T, int D, int Size, int... Sizes>
struct Stats : public std::array<Stats<T, D, Sizes...>, Size>
{
  typedef Stats<T, D, Size, Sizes...> stats;

  void fill(const T& v) {

    // For standard-layout 'this' points to first struct member
    assert(std::is_standard_layout<stats>::value);

    typedef StatsEntry<T, D> entry;
    entry* p = reinterpret_cast<entry*>(this);
    std::fill(p, p + sizeof(*this) / sizeof(entry), v);
  }
};

template <typename T, int D, int Size>
struct Stats<T, D, Size> : public std::array<StatsEntry<T, D>, Size> {};

/// In stats table, D=0 means that the template parameter is not used
<<<<<<< HEAD
enum StatsParams { NOT_USED = 0, PIECE_SLOTS = 8 };

=======
enum StatsParams { NOT_USED = 0 };
enum StatsType { NoCaptures, Captures };
>>>>>>> 7e89a716

/// ButterflyHistory records how often quiet moves have been successful or
/// unsuccessful during the current search, and is used for reduction and move
/// ordering decisions. It uses 2 tables (one for each color) indexed by
/// the move's from and to squares, see www.chessprogramming.org/Butterfly_Boards
typedef Stats<int16_t, 10692, COLOR_NB, int(SQUARE_NB + 1) * int(SQUARE_NB)> ButterflyHistory;

/// CounterMoveHistory stores counter moves indexed by [piece][to] of the previous
/// move, see www.chessprogramming.org/Countermove_Heuristic
typedef Stats<Move, NOT_USED, PIECE_NB, SQUARE_NB> CounterMoveHistory;

/// CapturePieceToHistory is addressed by a move's [piece][to][captured piece type]
typedef Stats<int16_t, 10692, PIECE_NB, SQUARE_NB, PIECE_TYPE_NB> CapturePieceToHistory;

/// PieceToHistory is like ButterflyHistory but is addressed by a move's [piece][to]
typedef Stats<int16_t, 29952, PIECE_NB, SQUARE_NB> PieceToHistory;

/// ContinuationHistory is the combined history of a given pair of moves, usually
/// the current one given a previous one. The nested history table is based on
/// PieceToHistory instead of ButterflyBoards.
typedef Stats<PieceToHistory, NOT_USED, 2 * PIECE_SLOTS, SQUARE_NB> ContinuationHistory;

int history_slot(Piece pc);

/// MovePicker class is used to pick one pseudo legal move at a time from the
/// current position. The most important method is next_move(), which returns a
/// new pseudo legal move each time it is called, until there are no moves left,
/// when MOVE_NONE is returned. In order to improve the efficiency of the alpha
/// beta algorithm, MovePicker attempts to return the moves which are most likely
/// to get a cut-off first.
class MovePicker {

  enum PickType { Next, Best };

public:
  MovePicker(const MovePicker&) = delete;
  MovePicker& operator=(const MovePicker&) = delete;
  MovePicker(const Position&, Move, Value, const CapturePieceToHistory*);
  MovePicker(const Position&, Move, Depth, const ButterflyHistory*,
                                           const CapturePieceToHistory*,
                                           const PieceToHistory**,
                                           Square);
  MovePicker(const Position&, Move, Depth, const ButterflyHistory*,
                                           const CapturePieceToHistory*,
                                           const PieceToHistory**,
                                           Move,
                                           Move*);
  Move next_move(bool skipQuiets = false);

private:
  template<PickType T, typename Pred> Move select(Pred);
  template<GenType> void score();
  ExtMove* begin() { return cur; }
  ExtMove* end() { return endMoves; }

  const Position& pos;
  const ButterflyHistory* mainHistory;
  const CapturePieceToHistory* captureHistory;
  const PieceToHistory** continuationHistory;
  Move ttMove;
  ExtMove refutations[3], *cur, *endMoves, *endBadCaptures;
  int stage;
  Square recaptureSquare;
  Value threshold;
  Depth depth;
  ExtMove moves[MAX_MOVES];
};

#endif // #ifndef MOVEPICK_H_INCLUDED<|MERGE_RESOLUTION|>--- conflicted
+++ resolved
@@ -79,13 +79,8 @@
 struct Stats<T, D, Size> : public std::array<StatsEntry<T, D>, Size> {};
 
 /// In stats table, D=0 means that the template parameter is not used
-<<<<<<< HEAD
 enum StatsParams { NOT_USED = 0, PIECE_SLOTS = 8 };
-
-=======
-enum StatsParams { NOT_USED = 0 };
 enum StatsType { NoCaptures, Captures };
->>>>>>> 7e89a716
 
 /// ButterflyHistory records how often quiet moves have been successful or
 /// unsuccessful during the current search, and is used for reduction and move
