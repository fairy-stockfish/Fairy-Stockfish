--- conflicted
+++ resolved
@@ -348,7 +348,7 @@
       else if (token == "d")        sync_cout << pos << sync_endl;
       else if (token == "eval")     trace_eval(pos);
       else if (token == "compiler") sync_cout << compiler_info() << sync_endl;
-<<<<<<< HEAD
+      else if (token == "export_net") Eval::NNUE::export_net();
       else if (token == "load")     { load(is); argc = 1; } // continue reading stdin
       else if (token == "check")    check(is);
       // UCI-Cyclone omits the "position" keyword
@@ -364,9 +364,6 @@
           is.seekg(0);
           position(pos, is, states);
       }
-=======
-      else if (token == "export_net") Eval::NNUE::export_net();
->>>>>>> d777ea79
       else if (!token.empty() && token[0] != '#')
           sync_cout << "Unknown command: " << cmd << sync_endl;
 
