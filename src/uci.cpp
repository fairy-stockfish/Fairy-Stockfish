/*
  Stockfish, a UCI chess playing engine derived from Glaurung 2.1
  Copyright (C) 2004-2021 The Stockfish developers (see AUTHORS file)

  Stockfish is free software: you can redistribute it and/or modify
  it under the terms of the GNU General Public License as published by
  the Free Software Foundation, either version 3 of the License, or
  (at your option) any later version.

  Stockfish is distributed in the hope that it will be useful,
  but WITHOUT ANY WARRANTY; without even the implied warranty of
  MERCHANTABILITY or FITNESS FOR A PARTICULAR PURPOSE.  See the
  GNU General Public License for more details.

  You should have received a copy of the GNU General Public License
  along with this program.  If not, see <http://www.gnu.org/licenses/>.
*/

#include <cassert>
#include <cmath>
#include <iostream>
#include <sstream>
#include <string>

#include "nnue/evaluate_nnue.h"
#include "evaluate.h"
#include "movegen.h"
#include "position.h"
#include "search.h"
#include "syzygy/tbprobe.h"
#include "thread.h"
#include "timeman.h"
#include "tt.h"
#include "uci.h"
<<<<<<< HEAD
#include "xboard.h"
#include "syzygy/tbprobe.h"
=======

#include "tools/validate_training_data.h"
#include "tools/training_data_generator.h"
#include "tools/training_data_generator_nonpv.h"
#include "tools/convert.h"
#include "tools/transform.h"
#include "tools/stats.h"
>>>>>>> 3963e3de

using namespace std;

namespace Stockfish {

extern vector<string> setup_bench(const Position&, istream&);

namespace {

  // position() is called when engine receives the "position" UCI command.
  // The function sets up the position described in the given FEN string ("fen")
  // or the starting position ("startpos") and then makes the moves given in the
  // following move list ("moves").

  void position(Position& pos, istringstream& is, StateListPtr& states) {

    Move m;
    string token, fen;

    is >> token;
    // Parse as SFEN if specified
    bool sfen = token == "sfen";

    if (token == "startpos")
    {
        fen = variants.find(Options["UCI_Variant"])->second->startFen;
        is >> token; // Consume "moves" token if any
    }
    else if (token == "fen" || token == "sfen")
        while (is >> token && token != "moves")
            fen += token + " ";
    else
        return;

    states = StateListPtr(new std::deque<StateInfo>(1)); // Drop old and create a new one
    pos.set(variants.find(Options["UCI_Variant"])->second, fen, Options["UCI_Chess960"], &states->back(), Threads.main(), sfen);

    // Parse move list (if any)
    while (is >> token && (m = UCI::to_move(pos, token)) != MOVE_NONE)
    {
        states->emplace_back();
        pos.do_move(m, states->back());
    }
  }

  // trace_eval() prints the evaluation for the current position, consistent with the UCI
  // options set so far.

  void trace_eval(Position& pos) {

    StateListPtr states(new std::deque<StateInfo>(1));
    Position p;
    p.set(pos.variant(), pos.fen(), Options["UCI_Chess960"], &states->back(), Threads.main());

    Eval::NNUE::verify();

    sync_cout << "\n" << Eval::trace(p) << sync_endl;
  }


  // setoption() is called when engine receives the "setoption" UCI command. The
  // function updates the UCI option ("name") to the given value ("value").

  void setoption_from_stream(istringstream& is) {

    string token, name, value;

    is >> token; // Consume "name" token

    if (Options["Protocol"] == "ucci")
        name = token;
    else
    // Read option name (can contain spaces)
    while (is >> token && token != "value")
        name += (name.empty() ? "" : " ") + token;

    // Read option value (can contain spaces)
    while (is >> token)
        value += (value.empty() ? "" : " ") + token;

<<<<<<< HEAD
    if (Options.count(name))
        Options[name] = value;
    // UCI dialects do not allow spaces
    else if (   (Options["Protocol"] == "ucci" || Options["Protocol"] == "usi")
             && (std::replace(name.begin(), name.end(), '_', ' '), Options.count(name)))
        Options[name] = value;
    else
        sync_cout << "No such option: " << name << sync_endl;
=======
    UCI::setoption(name, value);
>>>>>>> 3963e3de
  }


  // go() is called when engine receives the "go" UCI command. The function sets
  // the thinking time and other parameters from the input string, then starts
  // the search.

  void go(Position& pos, istringstream& is, StateListPtr& states, const std::vector<Move>& banmoves = {}) {

    Search::LimitsType limits;
    string token;
    bool ponderMode = false;

    limits.startTime = now(); // As early as possible!

    limits.banmoves = banmoves;
    bool isUsi = Options["Protocol"] == "usi";

    while (is >> token)
        if (token == "searchmoves") // Needs to be the last command on the line
            while (is >> token)
                limits.searchmoves.push_back(UCI::to_move(pos, token));

        else if (token == "wtime")     is >> limits.time[isUsi ? BLACK : WHITE];
        else if (token == "btime")     is >> limits.time[isUsi ? WHITE : BLACK];
        else if (token == "winc")      is >> limits.inc[isUsi ? BLACK : WHITE];
        else if (token == "binc")      is >> limits.inc[isUsi ? WHITE : BLACK];
        else if (token == "movestogo") is >> limits.movestogo;
        else if (token == "depth")     is >> limits.depth;
        else if (token == "nodes")     is >> limits.nodes;
        else if (token == "movetime")  is >> limits.movetime;
        else if (token == "mate")      is >> limits.mate;
        else if (token == "perft")     is >> limits.perft;
        else if (token == "infinite")  limits.infinite = 1;
        else if (token == "ponder")    ponderMode = true;
        // UCCI commands
        else if (token == "time")      is >> limits.time[pos.side_to_move()];
        else if (token == "opptime")   is >> limits.time[~pos.side_to_move()];
        else if (token == "increment") is >> limits.inc[pos.side_to_move()];
        else if (token == "oppinc")    is >> limits.inc[~pos.side_to_move()];
        // USI commands
        else if (token == "byoyomi")
        {
            int byoyomi = 0;
            is >> byoyomi;
            limits.inc[WHITE] = limits.inc[BLACK] = byoyomi;
            limits.time[WHITE] += byoyomi;
            limits.time[BLACK] += byoyomi;
        }

    Threads.start_thinking(pos, states, limits, ponderMode);
  }

  // bench() is called when engine receives the "bench" command. Firstly
  // a list of UCI commands is setup according to bench parameters, then
  // it is run one by one printing a summary at the end.

  void bench(Position& pos, istream& args, StateListPtr& states) {

    string token;
    uint64_t num, nodes = 0, cnt = 1;

    vector<string> list = setup_bench(pos, args);
    num = count_if(list.begin(), list.end(), [](string s) { return s.find("go ") == 0 || s.find("eval") == 0; });

    TimePoint elapsed = now();

    for (const auto& cmd : list)
    {
        istringstream is(cmd);
        is >> skipws >> token;

        if (token == "go" || token == "eval")
        {
            cerr << "\nPosition: " << cnt++ << '/' << num << " (" << pos.fen() << ")" << endl;
            if (token == "go")
            {
               go(pos, is, states);
               Threads.main()->wait_for_search_finished();
               nodes += Threads.nodes_searched();
            }
            else
               trace_eval(pos);
        }
        else if (token == "setoption")  setoption_from_stream(is);
        else if (token == "position")   position(pos, is, states);
        else if (token == "ucinewgame") { Search::clear(); elapsed = now(); } // Search::clear() may take some while
    }

    elapsed = now() - elapsed + 1; // Ensure positivity to avoid a 'divide by zero'

    dbg_print(); // Just before exiting

    cerr << "\n==========================="
         << "\nTotal time (ms) : " << elapsed
         << "\nNodes searched  : " << nodes
         << "\nNodes/second    : " << 1000 * nodes / elapsed << endl;
  }

} // namespace

void UCI::setoption(const std::string& name, const std::string& value)
{
    if (Options.count(name))
        Options[name] = value;
    else
        sync_cout << "No such option: " << name << sync_endl;
}

// The win rate model returns the probability (per mille) of winning given an eval
// and a game-ply. The model fits rather accurately the LTC fishtest statistics.
int win_rate_model(Value v, int ply) {

   // The model captures only up to 240 plies, so limit input (and rescale)
   double m = std::min(240, ply) / 64.0;

   // Coefficients of a 3rd order polynomial fit based on fishtest data
   // for two parameters needed to transform eval to the argument of a
   // logistic function.
   double as[] = {-8.24404295, 64.23892342, -95.73056462, 153.86478679};
   double bs[] = {-3.37154371, 28.44489198, -56.67657741,  72.05858751};
   double a = (((as[0] * m + as[1]) * m + as[2]) * m) + as[3];
   double b = (((bs[0] * m + bs[1]) * m + bs[2]) * m) + bs[3];

   // Transform eval to centipawns with limited range
   double x = std::clamp(double(100 * v) / PawnValueEg, -1000.0, 1000.0);

   // Return win rate in per mille (rounded to nearest)
   return int(0.5 + 1000 / (1 + std::exp((a - x) / b)));
}

// --------------------
// Call qsearch(),search() directly for testing
// --------------------

void qsearch_cmd(Position& pos)
{
  cout << "qsearch : ";
  auto pv = Search::qsearch(pos);
  cout << "Value = " << pv.first << " , " << UCI::value(pv.first) << " , PV = ";
  for (auto m : pv.second)
    cout << UCI::move(m, false) << " ";
  cout << endl;
}

void search_cmd(Position& pos, istringstream& is)
{
  string token;
  int depth = 1;
  int multi_pv = (int)Options["MultiPV"];
  while (is >> token)
  {
    if (token == "depth")
      is >> depth;
    if (token == "multipv")
      is >> multi_pv;
  }

<<<<<<< HEAD
  // load() is called when engine receives the "load" command.
  // The function reads variant configuration files.

  void load(istringstream& is) {

    string token;
    while (is >> token)
        Options["VariantPath"] = token;
  }

  // check() is called when engine receives the "check" command.
  // The function reads variant configuration files and validates them.

  void check(istringstream& is) {

    string token;
    while (is >> token)
        variants.parse<true>(token);
  }

} // namespace
=======
  cout << "search depth = " << depth << " , multi_pv = " << multi_pv << " : ";
  auto pv = Search::search(pos, depth, multi_pv);
  cout << "Value = " << pv.first << " , " << UCI::value(pv.first) << " , PV = ";
  for (auto m : pv.second)
    cout << UCI::move(m, false) << " ";
  cout << endl;
}
>>>>>>> 3963e3de

void search_mcts_cmd(Position& pos, istringstream& is)
{
  string token;
  int nodes = 1000;
  int leafDepth = 3;
  float explorationFactor = 0.25f;
  while (is >> token)
  {
    if (token == "nodes")
      is >> nodes;
    if (token == "leaf_depth")
      is >> leafDepth;
    if (token == "exploration_factor")
      is >> explorationFactor;
  }

  cout << "search nodes = " << nodes << " , leaf_depth = " << leafDepth << " :\n";
  auto continuations = Search::MCTS::search_mcts_multipv(pos, nodes, leafDepth, explorationFactor);
  for (auto&& [numVisits, value, actionValue, pv] : continuations)
  {
    cout << "NumVisits = " << numVisits << " , Value = " << UCI::value(value) << " , ActionValue = " << actionValue << " , PV = ";
    for (auto m : pv)
      cout << UCI::move(m, false) << " ";
    cout << endl;
  }
  cout << endl;
}

/// UCI::loop() waits for a command from stdin, parses it and calls the appropriate
/// function. Also intercepts EOF from stdin to ensure gracefully exiting if the
/// GUI dies unexpectedly. When called with some command line arguments, e.g. to
/// run 'bench', once the command is executed the function returns immediately.
/// In addition to the UCI ones, also some additional debug commands are supported.

void UCI::loop(int argc, char* argv[]) {

  Position pos;
  string token, cmd;
  StateListPtr states(new std::deque<StateInfo>(1));

  assert(variants.find(Options["UCI_Variant"])->second != nullptr);
  pos.set(variants.find(Options["UCI_Variant"])->second, variants.find(Options["UCI_Variant"])->second->startFen, false, &states->back(), Threads.main());

  for (int i = 1; i < argc; ++i)
      cmd += std::string(argv[i]) + " ";

  // XBoard state machine
  XBoard::stateMachine = new XBoard::StateMachine(pos, states);
  // UCCI banmoves state
  std::vector<Move> banmoves = {};

  do {
      if (argc == 1 && !getline(cin, cmd)) // Block here waiting for input or EOF
          cmd = "quit";

      istringstream is(cmd);

      token.clear(); // Avoid a stale if getline() returns empty or blank line
      is >> skipws >> token;

      if (    token == "quit"
          ||  token == "stop")
          Threads.stop = true;

      // The GUI sends 'ponderhit' to tell us the user has played the expected move.
      // So 'ponderhit' will be sent if we were told to ponder on the same move the
      // user has played. We should continue searching but switch from pondering to
      // normal search.
      else if (token == "ponderhit")
          Threads.main()->ponder = false; // Switch to normal search

      else if (token == "uci" || token == "usi" || token == "ucci" || token == "xboard")
      {
          Options["Protocol"].set_default(token);
          string defaultVariant = string(
#ifdef LARGEBOARDS
                                           token == "usi"  ? "shogi"
                                         : token == "ucci" ? "xiangqi"
#else
                                           token == "usi"  ? "minishogi"
                                         : token == "ucci" ? "minixiangqi"
#endif
                                                           : "chess");
          Options["UCI_Variant"].set_default(defaultVariant);
          std::istringstream ss("startpos");
          position(pos, ss, states);
          if (token == "uci" || token == "usi" || token == "ucci")
              sync_cout << "id name " << engine_info(true)
                          << "\n" << Options
                          << "\n" << token << "ok"  << sync_endl;
      }

      else if (Options["Protocol"] == "xboard")
          XBoard::stateMachine->process_command(token, is);

<<<<<<< HEAD
      else if (token == "setoption")  setoption(is);
      // UCCI-specific banmoves command
      else if (token == "banmoves")
          while (is >> token)
              banmoves.push_back(UCI::to_move(pos, token));
      else if (token == "go")         go(pos, is, states, banmoves);
      else if (token == "position")   position(pos, is, states), banmoves.clear();
      else if (token == "ucinewgame" || token == "usinewgame" || token == "uccinewgame") Search::clear();
=======
      else if (token == "setoption")  setoption_from_stream(is);
      else if (token == "go")         go(pos, is, states);
      else if (token == "position")   position(pos, is, states);
      else if (token == "ucinewgame") Search::clear();
>>>>>>> 3963e3de
      else if (token == "isready")    sync_cout << "readyok" << sync_endl;

      // Additional custom non-UCI commands, mainly for debugging.
      // Do not use these commands during a search!
      else if (token == "flip")     pos.flip();
      else if (token == "bench")    bench(pos, is, states);
      else if (token == "d")        sync_cout << pos << sync_endl;
      else if (token == "eval")     trace_eval(pos);
      else if (token == "compiler") sync_cout << compiler_info() << sync_endl;
      else if (token == "export_net") {
          std::optional<std::string> filename;
          std::string f;
          if (is >> skipws >> f) {
            filename = f;
          }
          Eval::NNUE::export_net(filename);
      }
<<<<<<< HEAD
      else if (token == "load")     { load(is); argc = 1; } // continue reading stdin
      else if (token == "check")    check(is);
      // UCI-Cyclone omits the "position" keyword
      else if (token == "fen" || token == "startpos")
      {
#ifdef LARGEBOARDS
          if (Options["Protocol"] == "uci" && Options["UCI_Variant"] == "chess")
          {
              Options["Protocol"].set_default("ucicyclone");
              Options["UCI_Variant"].set_default("xiangqi");
          }
#endif
          is.seekg(0);
          position(pos, is, states);
=======
      else if (token == "generate_training_data") Tools::generate_training_data(is);
      else if (token == "generate_training_data") Tools::generate_training_data_nonpv(is);
      else if (token == "convert") Tools::convert(is);
      else if (token == "validate_training_data") Tools::validate_training_data(is);
      else if (token == "convert_bin") Tools::convert_bin(is);
      else if (token == "convert_plain") Tools::convert_plain(is);
      else if (token == "convert_bin_from_pgn_extract") Tools::convert_bin_from_pgn_extract(is);
      else if (token == "transform") Tools::transform(is);
      else if (token == "gather_statistics") Tools::Stats::gather_statistics(is);

      // Command to call qsearch(),search() directly for testing
      else if (token == "qsearch") qsearch_cmd(pos);
      else if (token == "search_mcts") search_mcts_cmd(pos, is);
      else if (token == "search") search_cmd(pos, is);
      else if (token == "tasktest")
      {
        Threads.execute_with_workers([](auto& th) {
          std::cout << th.id() << '\n';
        });
>>>>>>> 3963e3de
      }
      else if (!token.empty() && token[0] != '#')
          sync_cout << "Unknown command: " << cmd << sync_endl;

  } while (token != "quit" && argc == 1); // Command line args are one-shot
}


/// UCI::value() converts a Value to a string suitable for use with the UCI
/// protocol specification:
///
/// cp <x>    The score from the engine's point of view in centipawns.
/// mate <y>  Mate in y moves, not plies. If the engine is getting mated
///           use negative values for y.

string UCI::value(Value v) {

  assert(-VALUE_INFINITE < v && v < VALUE_INFINITE);

  stringstream ss;

  if (Options["Protocol"] == "xboard")
  {
      if (abs(v) < VALUE_MATE_IN_MAX_PLY)
          ss << v * 100 / PawnValueEg;
      else
          ss << (v > 0 ? XBOARD_VALUE_MATE + VALUE_MATE - v + 1 : -XBOARD_VALUE_MATE - VALUE_MATE - v - 1) / 2;
  } else

  if (abs(v) < VALUE_MATE_IN_MAX_PLY)
      ss << "cp " << v * 100 / PawnValueEg;
  else if (Options["Protocol"] == "usi")
      // In USI, mate distance is given in ply
      ss << "mate " << (v > 0 ? VALUE_MATE - v : -VALUE_MATE - v);
  else
      ss << "mate " << (v > 0 ? VALUE_MATE - v + 1 : -VALUE_MATE - v - 1) / 2;

  return ss.str();
}


/// UCI::wdl() report WDL statistics given an evaluation and a game ply, based on
/// data gathered for fishtest LTC games.

string UCI::wdl(Value v, int ply) {

  stringstream ss;

  int wdl_w = win_rate_model( v, ply);
  int wdl_l = win_rate_model(-v, ply);
  int wdl_d = 1000 - wdl_w - wdl_l;
  ss << " wdl " << wdl_w << " " << wdl_d << " " << wdl_l;

  return ss.str();
}


/// UCI::square() converts a Square to a string in algebraic notation (g1, a7, etc.)

std::string UCI::square(const Position& pos, Square s) {
#ifdef LARGEBOARDS
  if (Options["Protocol"] == "usi")
      return rank_of(s) < RANK_10 ? std::string{ char('1' + pos.max_file() - file_of(s)), char('a' + pos.max_rank() - rank_of(s)) }
                                  : std::string{ char('0' + (pos.max_file() - file_of(s) + 1) / 10),
                                                 char('0' + (pos.max_file() - file_of(s) + 1) % 10),
                                                 char('a' + pos.max_rank() - rank_of(s)) };
  else if (pos.max_rank() == RANK_10 && Options["Protocol"] != "uci")
      return std::string{ char('a' + file_of(s)), char('0' + rank_of(s)) };
  else
      return rank_of(s) < RANK_10 ? std::string{ char('a' + file_of(s)), char('1' + (rank_of(s) % 10)) }
                                  : std::string{ char('a' + file_of(s)), char('0' + ((rank_of(s) + 1) / 10)),
                                                 char('0' + ((rank_of(s) + 1) % 10)) };
#else
  return Options["Protocol"] == "usi" ? std::string{ char('1' + pos.max_file() - file_of(s)), char('a' + pos.max_rank() - rank_of(s)) }
                                      : std::string{ char('a' + file_of(s)), char('1' + rank_of(s)) };
#endif
}

/// UCI::dropped_piece() generates a piece label string from a Move.

string UCI::dropped_piece(const Position& pos, Move m) {
  assert(type_of(m) == DROP);
  if (dropped_piece_type(m) == pos.promoted_piece_type(in_hand_piece_type(m)))
      // Dropping as promoted piece
      return std::string{'+', pos.piece_to_char()[in_hand_piece_type(m)]};
  else
      return std::string{pos.piece_to_char()[dropped_piece_type(m)]};
}


/// UCI::move() converts a Move to a string in coordinate notation (g1f3, a7a8q).
/// The only special case is castling, where we print in the e1g1 notation in
/// normal chess mode, and in e1h1 notation in chess960 mode. Internally all
/// castling moves are always encoded as 'king captures rook'.

string UCI::move(const Position& pos, Move m) {

  Square from = from_sq(m);
  Square to = to_sq(m);

  if (m == MOVE_NONE)
      return Options["Protocol"] == "usi" ? "resign" : "(none)";

  if (m == MOVE_NULL)
      return "0000";

  if (is_pass(m) && Options["Protocol"] == "xboard")
      return "@@@@";

  if (is_gating(m) && gating_square(m) == to)
      from = to_sq(m), to = from_sq(m);
  else if (type_of(m) == CASTLING && !pos.is_chess960())
  {
      to = make_square(to > from ? pos.castling_kingside_file() : pos.castling_queenside_file(), rank_of(from));
      // If the castling move is ambiguous with a normal king move, switch to 960 notation
      if (pos.pseudo_legal(make_move(from, to)))
          to = to_sq(m);
  }

  string move = (type_of(m) == DROP ? UCI::dropped_piece(pos, m) + (Options["Protocol"] == "usi" ? '*' : '@')
                                    : UCI::square(pos, from)) + UCI::square(pos, to);

  if (type_of(m) == PROMOTION)
      move += pos.piece_to_char()[make_piece(BLACK, promotion_type(m))];
  else if (type_of(m) == PIECE_PROMOTION)
      move += '+';
  else if (type_of(m) == PIECE_DEMOTION)
      move += '-';
  else if (is_gating(m))
  {
      move += pos.piece_to_char()[make_piece(BLACK, gating_type(m))];
      if (gating_square(m) != from)
          move += UCI::square(pos, gating_square(m));
  }

  return move;
}


/// UCI::to_move() converts a string representing a move in coordinate notation
/// (g1f3, a7a8q) to the corresponding legal Move, if any.

Move UCI::to_move(const Position& pos, string& str) {

  if (str.length() == 5)
  {
      if (str[4] == '=')
          // shogi moves refraining from promotion might use equals sign
          str.pop_back();
      else
          // Junior could send promotion piece in uppercase
          str[4] = char(tolower(str[4]));
  }

  for (const auto& m : MoveList<LEGAL>(pos))
      if (str == UCI::move(pos, m) || (is_pass(m) && str == UCI::square(pos, from_sq(m)) + UCI::square(pos, to_sq(m))))
          return m;

  return MOVE_NONE;
}

} // namespace Stockfish<|MERGE_RESOLUTION|>--- conflicted
+++ resolved
@@ -27,15 +27,12 @@
 #include "movegen.h"
 #include "position.h"
 #include "search.h"
-#include "syzygy/tbprobe.h"
 #include "thread.h"
 #include "timeman.h"
 #include "tt.h"
 #include "uci.h"
-<<<<<<< HEAD
 #include "xboard.h"
 #include "syzygy/tbprobe.h"
-=======
 
 #include "tools/validate_training_data.h"
 #include "tools/training_data_generator.h"
@@ -43,7 +40,6 @@
 #include "tools/convert.h"
 #include "tools/transform.h"
 #include "tools/stats.h"
->>>>>>> 3963e3de
 
 using namespace std;
 
@@ -124,7 +120,6 @@
     while (is >> token)
         value += (value.empty() ? "" : " ") + token;
 
-<<<<<<< HEAD
     if (Options.count(name))
         Options[name] = value;
     // UCI dialects do not allow spaces
@@ -133,9 +128,8 @@
         Options[name] = value;
     else
         sync_cout << "No such option: " << name << sync_endl;
-=======
+
     UCI::setoption(name, value);
->>>>>>> 3963e3de
   }
 
 
@@ -277,7 +271,7 @@
   auto pv = Search::qsearch(pos);
   cout << "Value = " << pv.first << " , " << UCI::value(pv.first) << " , PV = ";
   for (auto m : pv.second)
-    cout << UCI::move(m, false) << " ";
+    cout << UCI::move(pos, m) << " ";
   cout << endl;
 }
 
@@ -294,37 +288,13 @@
       is >> multi_pv;
   }
 
-<<<<<<< HEAD
-  // load() is called when engine receives the "load" command.
-  // The function reads variant configuration files.
-
-  void load(istringstream& is) {
-
-    string token;
-    while (is >> token)
-        Options["VariantPath"] = token;
-  }
-
-  // check() is called when engine receives the "check" command.
-  // The function reads variant configuration files and validates them.
-
-  void check(istringstream& is) {
-
-    string token;
-    while (is >> token)
-        variants.parse<true>(token);
-  }
-
-} // namespace
-=======
   cout << "search depth = " << depth << " , multi_pv = " << multi_pv << " : ";
   auto pv = Search::search(pos, depth, multi_pv);
   cout << "Value = " << pv.first << " , " << UCI::value(pv.first) << " , PV = ";
   for (auto m : pv.second)
-    cout << UCI::move(m, false) << " ";
+    cout << UCI::move(pos, m) << " ";
   cout << endl;
 }
->>>>>>> 3963e3de
 
 void search_mcts_cmd(Position& pos, istringstream& is)
 {
@@ -348,11 +318,32 @@
   {
     cout << "NumVisits = " << numVisits << " , Value = " << UCI::value(value) << " , ActionValue = " << actionValue << " , PV = ";
     for (auto m : pv)
-      cout << UCI::move(m, false) << " ";
+      cout << UCI::move(pos, m) << " ";
     cout << endl;
   }
   cout << endl;
 }
+
+  // load() is called when engine receives the "load" command.
+  // The function reads variant configuration files.
+
+  void load(istringstream& is) {
+
+    string token;
+    while (is >> token)
+        Options["VariantPath"] = token;
+  }
+
+  // check() is called when engine receives the "check" command.
+  // The function reads variant configuration files and validates them.
+
+  void check(istringstream& is) {
+
+    string token;
+    while (is >> token)
+        variants.parse<true>(token);
+  }
+
 
 /// UCI::loop() waits for a command from stdin, parses it and calls the appropriate
 /// function. Also intercepts EOF from stdin to ensure gracefully exiting if the
@@ -421,8 +412,7 @@
       else if (Options["Protocol"] == "xboard")
           XBoard::stateMachine->process_command(token, is);
 
-<<<<<<< HEAD
-      else if (token == "setoption")  setoption(is);
+      else if (token == "setoption")  setoption_from_stream(is);
       // UCCI-specific banmoves command
       else if (token == "banmoves")
           while (is >> token)
@@ -430,12 +420,6 @@
       else if (token == "go")         go(pos, is, states, banmoves);
       else if (token == "position")   position(pos, is, states), banmoves.clear();
       else if (token == "ucinewgame" || token == "usinewgame" || token == "uccinewgame") Search::clear();
-=======
-      else if (token == "setoption")  setoption_from_stream(is);
-      else if (token == "go")         go(pos, is, states);
-      else if (token == "position")   position(pos, is, states);
-      else if (token == "ucinewgame") Search::clear();
->>>>>>> 3963e3de
       else if (token == "isready")    sync_cout << "readyok" << sync_endl;
 
       // Additional custom non-UCI commands, mainly for debugging.
@@ -453,7 +437,6 @@
           }
           Eval::NNUE::export_net(filename);
       }
-<<<<<<< HEAD
       else if (token == "load")     { load(is); argc = 1; } // continue reading stdin
       else if (token == "check")    check(is);
       // UCI-Cyclone omits the "position" keyword
@@ -468,7 +451,7 @@
 #endif
           is.seekg(0);
           position(pos, is, states);
-=======
+      }
       else if (token == "generate_training_data") Tools::generate_training_data(is);
       else if (token == "generate_training_data") Tools::generate_training_data_nonpv(is);
       else if (token == "convert") Tools::convert(is);
@@ -488,7 +471,6 @@
         Threads.execute_with_workers([](auto& th) {
           std::cout << th.id() << '\n';
         });
->>>>>>> 3963e3de
       }
       else if (!token.empty() && token[0] != '#')
           sync_cout << "Unknown command: " << cmd << sync_endl;
