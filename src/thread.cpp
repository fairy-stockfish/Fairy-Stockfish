/*
  Stockfish, a UCI chess playing engine derived from Glaurung 2.1
  Copyright (C) 2004-2008 Tord Romstad (Glaurung author)
  Copyright (C) 2008-2015 Marco Costalba, Joona Kiiski, Tord Romstad
  Copyright (C) 2015-2020 Marco Costalba, Joona Kiiski, Gary Linscott, Tord Romstad

  Stockfish is free software: you can redistribute it and/or modify
  it under the terms of the GNU General Public License as published by
  the Free Software Foundation, either version 3 of the License, or
  (at your option) any later version.

  Stockfish is distributed in the hope that it will be useful,
  but WITHOUT ANY WARRANTY; without even the implied warranty of
  MERCHANTABILITY or FITNESS FOR A PARTICULAR PURPOSE.  See the
  GNU General Public License for more details.

  You should have received a copy of the GNU General Public License
  along with this program.  If not, see <http://www.gnu.org/licenses/>.
*/

#include <cassert>

#include <algorithm> // For std::count
#include "movegen.h"
#include "search.h"
#include "thread.h"
#include "uci.h"
#include "syzygy/tbprobe.h"
#include "tt.h"

ThreadPool Threads; // Global object


/// Thread constructor launches the thread and waits until it goes to sleep
/// in idle_loop(). Note that 'searching' and 'exit' should be already set.

Thread::Thread(size_t n) : idx(n), stdThread(&Thread::idle_loop, this) {

  wait_for_search_finished();
}


/// Thread destructor wakes up the thread in idle_loop() and waits
/// for its termination. Thread should be already waiting.

Thread::~Thread() {

  assert(!searching);

  exit = true;
  start_searching();
  stdThread.join();
}

/// Thread::bestMoveCount(Move move) return best move counter for the given root move

int Thread::best_move_count(Move move) const {

  auto rm = std::find(rootMoves.begin() + pvIdx,
                      rootMoves.begin() + pvLast, move);

  return rm != rootMoves.begin() + pvLast ? rm->bestMoveCount : 0;
}

/// Thread::clear() reset histories, usually before a new game

void Thread::clear() {

  counterMoves.fill(MOVE_NONE);
  mainHistory.fill(0);
  lowPlyHistory.fill(0);
  captureHistory.fill(0);

  for (bool inCheck : { false, true })
      for (StatsType c : { NoCaptures, Captures })
      {
          for (auto& to : continuationHistory[inCheck][c])
                for (auto& h : to)
                      h->fill(0);
          continuationHistory[inCheck][c][NO_PIECE][0]->fill(Search::CounterMovePruneThreshold - 1);
      }
}

/// Thread::start_searching() wakes up the thread that will start the search

void Thread::start_searching() {

  std::lock_guard<std::mutex> lk(mutex);
  searching = true;
  cv.notify_one(); // Wake up the thread in idle_loop()
}


/// Thread::wait_for_search_finished() blocks on the condition variable
/// until the thread has finished searching.

void Thread::wait_for_search_finished() {

  std::unique_lock<std::mutex> lk(mutex);
  cv.wait(lk, [&]{ return !searching; });
}


/// Thread::idle_loop() is where the thread is parked, blocked on the
/// condition variable, when it has no work to do.

void Thread::idle_loop() {

  // If OS already scheduled us on a different group than 0 then don't overwrite
  // the choice, eventually we are one of many one-threaded processes running on
  // some Windows NUMA hardware, for instance in fishtest. To make it simple,
  // just check if running threads are below a threshold, in this case all this
  // NUMA machinery is not needed.
  if (Options["Threads"] > 8)
      WinProcGroup::bindThisThread(idx);

  while (true)
  {
      std::unique_lock<std::mutex> lk(mutex);
      searching = false;
      cv.notify_one(); // Wake up anyone waiting for search finished
      cv.wait(lk, [&]{ return searching; });

      if (exit)
          return;

      lk.unlock();

      search();
  }
}

/// ThreadPool::set() creates/destroys threads to match the requested number.
/// Created and launched threads will immediately go to sleep in idle_loop.
/// Upon resizing, threads are recreated to allow for binding if necessary.

void ThreadPool::set(size_t requested) {

  if (size() > 0) { // destroy any existing thread(s)
      main()->wait_for_search_finished();

      while (size() > 0)
          delete back(), pop_back();
  }

  if (requested > 0) { // create new thread(s)
      push_back(new MainThread(0));

      while (size() < requested)
          push_back(new Thread(size()));
      clear();

      // Reallocate the hash with the new threadpool size
      TT.resize(Options["Hash"]);

      // Init thread number dependent search params.
      Search::init();
  }
}

/// ThreadPool::clear() sets threadPool data to initial values.

void ThreadPool::clear() {

  for (Thread* th : *this)
      th->clear();

  main()->callsCnt = 0;
  main()->previousScore = VALUE_INFINITE;
  main()->previousTimeReduction = 1.0;
}

/// ThreadPool::start_thinking() wakes up main thread waiting in idle_loop() and
/// returns immediately. Main thread will wake up other threads and start the search.

void ThreadPool::start_thinking(Position& pos, StateListPtr& states,
                                const Search::LimitsType& limits, bool ponderMode) {

  main()->wait_for_search_finished();

  main()->stopOnPonderhit = stop = abort = false;
  increaseDepth = true;
  main()->ponder = ponderMode;
  Search::Limits = limits;
  Search::RootMoves rootMoves;

  for (const auto& m : MoveList<LEGAL>(pos))
      if (   (limits.searchmoves.empty() || std::count(limits.searchmoves.begin(), limits.searchmoves.end(), m))
          && (limits.banmoves.empty() || !std::count(limits.banmoves.begin(), limits.banmoves.end(), m)))
          rootMoves.emplace_back(m);

  if (!rootMoves.empty())
      Tablebases::rank_root_moves(pos, rootMoves);

  // After ownership transfer 'states' becomes empty, so if we stop the search
  // and call 'go' again without setting a new position states.get() == NULL.
  assert(states.get() || setupStates.get());

  if (states.get())
      setupStates = std::move(states); // Ownership transfer, states is now empty

  // We use Position::set() to set root position across threads. But there are
  // some StateInfo fields (previous, pliesFromNull, capturedPiece) that cannot
  // be deduced from a fen string, so set() clears them and to not lose the info
  // we need to backup and later restore setupStates->back(). Note that setupStates
  // is shared by threads but is accessed in read-only mode.
  StateInfo tmp = setupStates->back();

  for (Thread* th : *this)
  {
      th->nodes = th->tbHits = th->nmpMinPly = 0;
      th->rootDepth = th->completedDepth = 0;
      th->rootMoves = rootMoves;
<<<<<<< HEAD
      th->rootPos.set(pos.variant(), pos.fen(), pos.is_chess960(), &setupStates->back(), th);
=======
      th->rootPos.set(pos.fen(), pos.is_chess960(), &setupStates->back(), th);
      th->lowPlyHistory.fill(0);
>>>>>>> f27339d3
  }

  setupStates->back() = tmp;

  main()->start_searching();
}<|MERGE_RESOLUTION|>--- conflicted
+++ resolved
@@ -211,12 +211,8 @@
       th->nodes = th->tbHits = th->nmpMinPly = 0;
       th->rootDepth = th->completedDepth = 0;
       th->rootMoves = rootMoves;
-<<<<<<< HEAD
       th->rootPos.set(pos.variant(), pos.fen(), pos.is_chess960(), &setupStates->back(), th);
-=======
-      th->rootPos.set(pos.fen(), pos.is_chess960(), &setupStates->back(), th);
       th->lowPlyHistory.fill(0);
->>>>>>> f27339d3
   }
 
   setupStates->back() = tmp;
