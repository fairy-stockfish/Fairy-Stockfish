--- conflicted
+++ resolved
@@ -107,13 +107,8 @@
 
         int v = QuadraticOurs[pt1][pt1] * pieceCount[Us][pt1];
 
-<<<<<<< HEAD
-        for (int pt2 = NO_PIECE_TYPE; pt2 <= pt1; ++pt2)
+        for (int pt2 = NO_PIECE_TYPE; pt2 < pt1; ++pt2)
             v +=  QuadraticOurs[pt1][pt2] * pieceCount[Us][pt2] * (pos.must_capture() && pt1 == KNIGHT && pt2 == PAWN ? 2 : pos.check_counting() && pt1 <= BISHOP ? 0 : 1)
-=======
-        for (int pt2 = NO_PIECE_TYPE; pt2 < pt1; ++pt2)
-            v +=  QuadraticOurs[pt1][pt2] * pieceCount[Us][pt2]
->>>>>>> ab5cd834
                 + QuadraticTheirs[pt1][pt2] * pieceCount[Them][pt2];
 
         bonus += pieceCount[Us][pt1] * v;
