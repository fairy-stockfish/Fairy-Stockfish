--- conflicted
+++ resolved
@@ -174,11 +174,7 @@
 
   case GOOD_CAPTURE:
       if (select<Best>([&](){
-<<<<<<< HEAD
-                       return pos.see_ge(*cur, Value(-55 * cur->value / 1024 - 500 * (pos.captures_to_hand() && pos.gives_check(*cur)))) || pos.must_capture() ?
-=======
-                       return pos.see_ge(*cur, Value(-69 * cur->value / 1024)) ?
->>>>>>> d940e59d
+                       return pos.see_ge(*cur, Value(-69 * cur->value / 1024 - 500 * (pos.captures_to_hand() && pos.gives_check(*cur)))) || pos.must_capture() ?
                               // Move losing capture to endBadCaptures to be tried later
                               true : (*endBadCaptures++ = *cur, false); }))
           return *(cur - 1);
