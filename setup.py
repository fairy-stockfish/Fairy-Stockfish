--- conflicted
+++ resolved
@@ -39,11 +39,7 @@
     sources=sources,
     extra_compile_args=args)
 
-<<<<<<< HEAD
-setup(name="pyffish", version="0.0.64",
-=======
 setup(name="pyffish", version="0.0.65",
->>>>>>> 0bccbed0
       description="Fairy-Stockfish Python wrapper",
       long_description=long_description,
       long_description_content_type="text/markdown",
